= ST/ORM

*Storm* is a SQL Template and ORM framework designed for Java 21 and later versions, focusing on modernizing and
simplifying database programming. By leveraging the latest features of Java, it enables developers to define entities
and queries in a concise and readable manner, enhancing both productivity and code clarity.

*Key benefits of Storm:*

* *Easy to learn*: With a programming model similar to the Java Persistence API (JPA), developers familiar with JPA can
quickly and easily adapt to using Storm.
* *Modern Syntax*: Storm allows for clean and concise code, making it effortless to write entities and queries.
* *Type-safe*: The best DSL is no DSL. Storm’s query builder mirrors SQL, providing a type-safe, intuitive experience
that makes queries easy to write and read while reducing the risk of runtime errors.
* *Direct Database Interaction*: Storm translates method calls directly into database operations, offering a transparent
and straightforward experience. It eliminates inefficiencies like the N+1 query problem for predictable and efficient
interactions.
* *Stateless*: Avoids hidden complexities and “magic” with stateless, record-based entities, ensuring simplicity and
eliminating lazy initialization and transaction issues downstream.
* *Performance*: Built with efficiency in mind, Storm supports batch processing, lazy streams, and upsert functionality
to enhance performance during database interactions.
* *Universal Database Compatibility*: Fully compatible with all SQL databases, it offers flexibility and broad
applicability across various database systems.

In summary, Storm delivers a modern, efficient, and straightforward ORM solution that prioritizes ease of use, direct
database interaction, and wide compatibility. It’s an excellent choice for Java and Kotlin developers seeking
simplicity, performance, and enhanced readability in their database operations.


== Getting Started

Storm offers a flexible and layered approach to database interaction, catering to developers with varying needs and
preferences. Whether you’re looking for minimal enhancements or a complete abstraction, Storm has you covered.


=== Dependency Management

Include the following dependency in your project to start using Storm:

[tabs]
====
Maven::
+
[source,xml]
----
<dependency>
    <groupId>st.orm</groupId>
    <artifactId>storm</artifactId>
<<<<<<< HEAD
    <version>1.3.7</version>
=======
    <version>1.3.8</version>
>>>>>>> 05570592
    <scope>compile</scope>
</dependency>
----
Gradle::
+
[source,groovy]
----
<<<<<<< HEAD
implementation 'st.orm:storm:1.3.7'
=======
implementation 'st.orm:storm:1.3.8'
>>>>>>> 05570592
----
====


=== Writing Entities

Storm entities are defined using Java record classes. By default, Storm automatically applies a naming scheme to map
entity fields directly to corresponding database columns. This approach simplifies development, as explicit annotations
or mappings are not required for standard naming conventions.

Consider the following example, where two entities are defined:

* The `City` entity maps directly to the columns: `id`, `name`, and `population`.
* The `User` entity maps directly to the columns: `id`, `email`, `birth_date`, `street`, `postal_code` and `city_id`.

When an entity references another entity, Storm applies a default naming convention to handle foreign keys. For
instance, the city field in the User entity automatically maps to the city_id column in the database, creating a foreign
key relationship referencing the primary key of the City entity.

[source,java]
----
record City(@PK int id,
            String name,
            long population
) implements Entity<City, Integer> {}

record User(@PK int id,
            String email,
            LocalDate birthDate,
            String street,
            String postalCode,
            @FK City city
) implements Entity<User, Integer> {}
----

Implementing the `Entity` interface is optional, but required when using `EntityRepository` to leverage built-in CRUD
operations.

==== Nullability

In Storm, all fields are nullable by default, except for the primary key field, which is always non-nullable. To
explicitly mark a field as non-nullable, use the `@Nonnull` annotation. When a non-nullable field is of a primitive
wrapper type (e.g., `Integer`, `Long`), it can alternatively be specified as its primitive counterpart (`int`, `long`),
inherently enforcing non-nullability.

Storm automatically validates nullability constraints when interacting with the database, throwing an exception if a
non-nullable field is found to be `null`.

Additionally, it is beneficial to use the optional `@Nullable` annotation, as it enables automatic null-checking support
within your IDE.

[source,java]
----
record User(@PK int id,
            @Nonnull String email,
            @Nonnull LocalDate birthDate,
            @Nonnull String street,
            String postalCode,
            @Nullable @FK City city
) implements Entity<User, Integer> {}
----

In this example, the fields `id`, `email`, `birthDate`, and `street` are marked as non-nullable, whereas the
`postalCode` and `city` fields are nullable. Consequently, the relationship between the `User` and `City` entities
results in a left join, accommodating potential `null` values for the `city` field. Conversely, a non-nullable foreign
key would lead to an inner join, ensuring the referenced entity must always exist.

==== Enumerations

Storm provides built-in support for enumerations, simplifying how predefined sets of values are handled in entities. By
default, enumerations (`enum` types) are stored in the database using their names. However, Storm allows you to customize
this persistence behavior using the `@DbEnum` annotation, enabling storage as either the enum's `NAME` (default) or
`ORDINAL` (integer index). This flexibility facilitates seamless integration with existing database schemas or preferred
storage formats.

[source,java]
----
enum RoleType {
    USER,
    ADMIN
}

record Role(@PK int id,
            @Nonnull String name,
            @Nonnull RoleType type
) implements Entity<Integer> {}
----

In this example, the RoleType enumeration values (`USER` and `ADMIN`) are persisted directly by their names
("USER" and "ADMIN") in the database.

[source,java]
----
record Role(@PK int id,
            @Nonnull String name,
            @Nonnull @DbEnum(ORDINAL) RoleType type
) implements Entity<Integer> {}
----

In the second example, `@DbEnum(ORDINAL)` instructs Storm to persist the RoleType enumeration using its ordinal value
(integer index) instead of its name.

==== Naming Conventions

While Storm's default naming conventions simplify entity definitions, custom column names or foreign key mappings can
easily be accommodated. Developers can customize the mapping of entity fields to database columns using various
approaches:

* Annotate the record with the `@DbTable` annotation to define custom table names.
* Annotate fields with the `@DbColumn` annotation to define custom column names or specify a custom name in `@PK` or
`@FK` annotations.
* Providing implementations of the `TableNameResolver`, `ColumnNameResolver` or `ForeignKeyResolver` interfaces to 
globally manage naming conventions.

This flexible approach enables developers to easily adapt Storm entities to existing database schemas or specific naming
preferences.


=== Querying Entities

The Storm API provides a powerful and flexible way to query entities. It supports both SQL Template mode and ORM mode,
allowing developers to choose the approach that best fits their needs.

The following example demonstrates how to query the `User` entity using both SQL Template mode and ORM mode. The query
fetches users based on the specified email address. The email address is passed as a bind variable to the underlying SQL
query in all modes.

[tabs]
====
ORM::
+
[source,java]
----
Optional<User> user = ORM(dataSource).entity(User.class)
    .select()
    .where(User_.email, EQUALS, email)    // Type-safe!
    .getOptionalResult();
----
SQL Template::
+
[source,java]
----
Optional<User> user = ORM(dataSource).query(RAW."""
        SELECT \{User.class}
        FROM \{User.class}
        WHERE \{User_.email} = \{email}""")
    .getOptionalResult(User.class);
----
Hybrid::
+
[source,java]
----
Optional<User> user = ORM(dataSource).entity(User.class)
    .select()
    .where(RAW."\{User_.email} = \{email}")
    .getOptionalResult();
----
====

ORM mode should generally be preferred for its type-safe, readable syntax and portability. However, SQL Template mode is
also available for those who prefer a more SQL-like approach or need to execute complex queries that may not be easily
expressed in code. All ORM methods also support SQL Templates in a hybrid fashion, allowing for a seamless transition
between ORM and SQL Template modes.

==== one-to-one / many-to-one relationships

Storm supports _one-to-one_ and _many-to-one_ relationships through the use of the `@FK` annotation. This annotation
allows you to define foreign key relationships between entities. For example, in the `User` entity, the `city` field is
annotated with `@FK`, indicating that it references the `City` entity. This establishes a foreign key relationship
between the two entities. Foreign keys are automatically loaded as part of the entity graph, allowing you to navigate
relationships easily. The entity graph is always loaded in a single query, eliminating the need for multiple queries to
fetch related entities.

==== many-to-one relationships

When _one-to-many_ relationships need to be queried, a query can be constructed to fetch the related entities. For
example, to fetch all users in a specific city, you can use the following approaches:

[tabs]
====
ORM::
+
[source,java]
----
List<User> usersInCity = ORM(dataSource).entity(User.class)
    .select()
    .where(User_.city, EQUALS, city)    // Type-safe!
    .getResultList();
----
SQL Template::
+
[source,java]
----
List<User> usersInCity = ORM(dataSource).query(RAW."""
        SELECT \{User.class}
        FROM \{User.class}
        WHERE \{city}""")
    .getResultList(User.class);
----
Hybrid::
+
[source,java]
----
List<User> usersInCity = ORM(dataSource).entity(User.class)
    .select()
    .where(RAW."\{city}")
    .getResultList();
----
====

==== many-to-many relationships

For _many-to-many_ relationships a join table is required. The join table can be represented as a separate entity, and
the relationship can be defined using the `@FK` annotation. For example, consider the following entities:

[source,java,indent=0]
----
record UserRolePk(int userId, int roleId) {}

record UserRole(@PK UserRolePk userRolePk,
                @Nonnull @FK User user,
                @Nonnull @FK Role role
) implements Entity<UserRolePk> {}
----

The `UserRole` entity represents the join table between `User` and `Role`. The `userRolePk` field is a composite primary
key that consists of the user ID and role ID. The `user` and `role` fields are foreign keys that reference the `User`
and `Role` entities, respectively.

[tabs]
====
ORM::
+
[source,java]
----
List<UserRole> userRoles = ORM(dataSource).entity(UserRole.class)
    .select()
    .where(UserRole_.role, EQUALS, role)    // Type-safe!
    .getResultList();
----
SQL Template::
+
[source,java]
----
List<UserRole> userRoles = ORM(dataSource).query(RAW."""
        SELECT \{UserRole.class}
        FROM \{UserRole.class}
        WHERE \{role}""")
    .getResultList(UserRole.class);
----
Hybrid::
+
[source,java]
----
List<UserRole> userRoles = ORM(dataSource).entity(UserRole.class)
    .select()
    .where(RAW."\{role}")
    .getResultList();
----
====

Alternatively, you can use the `UserRole` entity to fetch users or roles associated with a specific user or role. For
example, to fetch all users associated with a specific role, you can use the following approaches using join tables:

[tabs]
====
ORM::
+
[source,java]
----
List<Role> roles = ORM(dataSource).entity(Role.class)
    .select()
    .innerJoin(UserRole.class).on(Role.class)
    .where(UserRole_.user, EQUALS, user)    // Type-safe!
    .getResultList();
----
SQL Template::
+
[source,java]
----
List<Role> roles = ORM(dataSource).query(RAW."""
        SELECT \{Role.class}
        FROM \{Role.class}
        INNER JOIN \{UserRole.class} ON \{UserRole_.role} = \{Role_.id}
        WHERE \{UserRole_.user} = \{user.id()}""")
    .getResultList(Role.class);
----
Hybrid::
+
[source,java]
----
List<Role> roles = ORM(dataSource).entity(Role.class)
    .select()
    .innerJoin(UserRole.class).on(Role.class)
    .where(RAW."\{UserRole_.user} = \{user.id()}")
    .getResultList();
----
====

==== Filtering Results

Storm supports filtering results using the `where` method. This allows you to specify conditions for filtering
results based on specific fields. The following example demonstrates how to build a where clause using multiple
conditions:

[tabs]
====
ORM::
+
[source,java]
----
List<User> users = ORM(dataSource).entity(User.class)
        .select()
        .where(it -> it.where(User_.city, EQUALS, city)
                .and(it.where(User_.birthDate, LESS_THAN, LocalDate.of(2000, 1, 1))))
        .getResultList();
----
SQL Template::
+
[source,java]
----
List<User> users = ORM(dataSource).query(RAW."""
        SELECT \{User.class}
        FROM \{User.class}
        WHERE \{city}
          AND \{User_.birthDate} < \{LocalDate.of(2000, 1, 1)}""")
    .getResultList(User.class);
----
Hybrid::
+
[source,java]
----
List<User> users = ORM(dataSource).entity(User.class)
    .select()
    .where(RAW."\{city} AND \{User_.birthDate} < \{LocalDate.of(2000, 1, 1)}")
    .getResultList();
----
====

==== Aggregating Results

Storm supports aggregating results using the `groupBy` method. This allows you to group results based on specific fields
and perform aggregate functions like `COUNT`, `SUM`, `AVG`, etc.

[source,java]
----
record GroupedByCity(City city, long count) {}
----

The `GroupedByCity` can be a local record or a top-level class. The example below shows how to use the `groupBy` method
to group users by city and count the number of users in each city:

[tabs]
====
ORM::
+
[source,java]
----
List<GroupedByCity> counts = ORM(dataSource).entity(User.class)
        .select(GroupedByCity.class, RAW."\{City.class}, COUNT(*)")
        .groupBy(User_.city)
        .getResultList();
----
SQL Template::
+
[source,java]
----
List<GroupedByCity> counts = ORM(dataSource).query(RAW."""
        SELECT \{City.class}, COUNT(*)
        FROM \{User.class}
        GROUP BY \{User_.city}""")
    .getResultList(GroupedByCity.class);
----
Hybrid::
+
[source,java]
----
List<GroupedByCity> counts = ORM(dataSource).entity(User.class)
    .select(GroupedByCity.class, RAW."\{City.class}, COUNT(*)")
    .groupBy(RAW."\{User_.city}")
    .getResultList();
----
====

The `GroupedByCity` record is used to represent the result of the aggregation. The `select` method specifies the
columns to be selected, and the `groupBy` method specifies the field to group by. The result is a list of
`GroupedByCity` records, each containing a `City` object and the count of users in that city. Additionally, a having
clause can be added by using the `having` method.

==== Ordering Results

Storm supports ordering results using the `orderBy` method. This allows you to specify the order in which results should
be returned. The following example demonstrates how to order users by their birth date in ascending order:

[tabs]
====
ORM::
+
[source,java]
----
List<User> users = ORM(dataSource).entity(User.class)
        .select()
        .orderBy(User_.birthDate)
        .getResultList();
----
SQL Template::
+
[source,java]
----
List<User> users = ORM(dataSource).query(RAW."""
        SELECT \{User.class}
        FROM \{User.class}
        ORDER BY \{User_.birthDate}""")
    .getResultList(User.class);
----
Hybrid::
+
[source,java]
----
List<User> users = ORM(dataSource).entity(User.class)
    .select()
    .orderBy(RAW."\{User_.birthDate}")
    .getResultList();
----
====

The `orderBy` method specifies the field to order by. You can also specify the order direction (ascending or
descending), or order by multiple fields by using the SQL Template version of the `orderBy` method.


=== Using Repositories

Entity repositories provide a high-level abstraction for managing entities in the database. They offer a set of methods
for creating, reading, updating, and deleting entities, as well as querying and filtering entities based on specific
criteria. The `EntityRepository` interface is designed to work with entity records that implement the `Entity`
interface, providing a consistent and type-safe way to interact with the database.

An entity repository can be obtained by invoking `entity` on an `ORMTemplate` with the desired entity class. The orm
template can be requested as demonstrated below. Note that orm templates are supported for Data Sources, 
JDBC Connections and JPA Entity Managers.

[source,java,indent=0]
----
ORMTemplate orm = ORM(dataSource);
EntityRepository<User> userRepository = orm.entity(User.class);
----

Alternatively, a specialized repository can be requested by calling the `repository` method with the repository class.
Specialized repositories allow specialized repository methods to be defined in the repository interface. The specialized
repository can be used to implement specialized queries or operations that are specific to the entity type. The custom
logic can utilize the `QueryBuilder` interface to build SELECT and DELETE statements.

[tabs]
====
ORM::
+
[source,java]
----
interface UserRepository extends EntityRepository<User> {

    // CRUD operations for User are inherited from EntityRepository.

    // Specialized repository methods go here. Example:
    default Optional<User> findByEmail(String email) {
        return select()
                .where(User_.email, EQUALS, email)
                .getOptionalResult();
    }
}
----
====

Specialized entity repositories can be retrieved using the `repository` method, which accepts the repository class as an
argument.

[source,java]
----
UserRepository userRepository = orm.repository(UserRepository.class);
----

==== Repository Injection

Specialized entity repositories can also be injected using Spring's dependency injection mechanism when the 
`storm-spring` package is included in the project. Check the Spring Framework Integration section for more information.


=== Using Refs

Refs are a powerful feature provided by Storm for efficiently managing entity relationships. A Ref serves as a
lightweight identifier for the referenced entity, deferring the fetching of entity data until explicitly required. This
approach effectively handles large object graphs and optimizes database performance by avoiding unnecessary data
retrieval. Refs are particularly useful in scenarios where you want to:

* Represent foreign key relationships without immediately fetching the referenced entity.
* Optimize performance by reducing memory usage when full entity details are not required.
* Efficiently use entities as keys in hash-based data structures.

==== Lazy Loading with Ref

Refs allow the inclusion of related entities in the object graph without preloading them. When you include a Ref to an
entity, it doesn't immediately load the referenced entity. Instead, the data is fetched only when you explicitly call
`fetch()` on the `Ref`. This behavior reduces unnecessary database operations, improving application performance. The
primary key of the referenced entity is available in the Ref and can be obtained using the `id()` method.

[source,java]
----
record User(@PK int id,
            String email,
            LocalDate birthDate,
            String street,
            String postalCode,
            @FK Ref<City> city
) implements Entity<User, Integer> {}
----

==== Preventing Circular Dependencies

Another significant advantage of using Refs is to prevent circular dependencies within your object graphs. By using
Refs, you explicitly control when and how each part of the object graph is loaded, effectively preventing circular
dependencies.

[source,java]
----
record User(@PK int id,
            String email,
            LocalDate birthDate,
            String street,
            String postalCode,
            @FK City city,
            @FK Ref<User> invitedBy
) implements Entity<User, Integer> {}
----

In this example, the `invitedBy` field is a Ref to another User entity. The Ref represents a nullable field. When the
underlying database field is null, it is set to the `Ref.ofNull()` instance. The null state of the `Ref` can be checked
by calling its `isNull()` method.

==== Optimizing Memory and Performance

Refs also help minimize memory usage and data retrieval. They store only the entity type and primary key information
until explicitly fetched, making them highly efficient in terms of memory footprint. This is particularly useful when
dealing with large datasets or when entities are primarily needed as keys in collections such as hash maps or sets.

[tabs]
====
ORM::
+
[source,java]
----
Role role = ...;
List<Ref<User>> users = ORM(dataSource).entity(UserRole.class)
        .selectRef(User.class)
        .where(UserRole_.role, role)
        .getResultList();
----
SQL Template::
+
[source,java]
----
Role role = ...;
List<Ref<User>> users = ORM(dataSource).query(RAW."""
        SELECT \{select(User.class, SelectMode.PK)}
        FROM \{UserRole.class}
        WHERE \{role}""")
    .getRefList(User.class, Integer.class);
----
Hybrid::
+
[source,java]
----
List<Ref<User>> users = ORM(dataSource).entity(UserRole.class)
    .selectRef(User.class)
    .where(RAW."\{role}")
    .getResultList();
----
====

The example demonstrates how to use to fetch a list of user refs associated with a specific role. The resulting list
contains `Ref<User>` objects, which can be used to access the user entities later, or use the identity to perform
further operations.

[tabs]
====
ORM::
+
[source,java]
----
List<Ref<User>> users = ...;
List<Role> roles = ORM(dataSource).entity(UserRole.class)
        .select(Role.class)
        .distinct()
        .whereRef(UserRole_.user, users)
        .getResultList();
----
SQL Template::
+
[source,java]
----
List<Ref<User>> users = ...;
List<Role> roles = ORM(dataSource).query(RAW."""
        SELECT DISTINCT \{Role.class}
        FROM \{UserRole.class}
        WHERE \{users}""")
    .getResultList(Role.class);
----
Hybrid::
+
[source,java]
----
List<Ref<User>> users = ...;
List<Role> users = ORM(dataSource).entity(UserRole.class)
    .select(Role.class)
    .distinct()
    .where(RAW."\{users}")
    .getResultList();
----
====

The example demonstrates how to use the `where` method to filter results based on a list of user refs. The resulting
list contains distinct `Role` objects associated with the specified user refs.

The `GroupedByCity` record can also be used to capture the city ref and the count of users in that city:

[source,java]
----
record GroupedByCity(Ref<City> city, long count) {}
----

The following example demonstrates how to select the primary key of the `City` entity using `SelectMode.PK` and map it
directly to a `Ref<City>` within the `GroupedByCity` record. The results are then collected into a map, where the key is
the `Ref<City>` and the value is the count of users in that city. This map can be used to efficiently access the count
of users for each city without loading the entire entity graph.

[tabs]
====
ORM::
+
[source,java]
----
Map<Ref<City>, Long> counts = ORM(dataSource).entity(User.class)
        .select(GroupedByCity.class, RAW."\{select(City.class, SelectMode.PK)}, COUNT(*)")
        .groupBy(User_.city)
        .getResultList().stream()
            .collect(toMap(GroupedByCity::city, GroupedByCity::count));
----
SQL Template::
+
[source,java]
----
Map<Ref<City>, Long> counts = ORM(dataSource).query(RAW."""
        SELECT \{select(City.class, SelectMode.PK)}, COUNT(*)
        FROM \{User.class}
        GROUP BY \{User_.city}""")
    .getResultList(GroupedByCity.class).stream()
        .collect(toMap(GroupedByCity::city, GroupedByCity::count));
----
Hybrid::
+
[source,java]
----
Map<Ref<City>, Long> counts = ORM(dataSource).entity(User.class)
    .select(GroupedByCity.class, RAW."\{select(City.class, SelectMode.PK)}, COUNT(*)")
    .groupBy(RAW."\{User_.city}")
    .getResultList().stream()
        .collect(toMap(GroupedByCity::city, GroupedByCity::count));
----
====


=== Transaction Management

Storm works directly with the underlying database platform, being JPA, JDBC Connections or JDBC Data Sources. It does
not provide its own transaction management. Instead, it relies on the transaction management capabilities of the
underlying database platform. This means that you can use Storm in conjunction with your existing transaction management
mechanism, whether it’s JPA or JDBC.

When Data Sources are used in a Spring application, the transaction management is handled by Spring. You can use the
`@Transactional` annotation to manage transactions in your Spring application. Storm will then automatically participate
in the Spring-managed transactions.

Storm's sessionless design means that it does not maintain any internal state or session. Each operation is stateless
and independent, allowing for a clean and efficient interaction with the database. This design choice simplifies the
programming model and reduces the complexity associated with managing transactions.

*Note:* Spring's transaction management also works without the `storm-spring` dependency, as this dependency is only
needed for repository injection.

=== Batch Processing

Storm supports batch processing, allowing you to execute multiple database operations in a single batch. This can
significantly improve performance when dealing with large datasets or multiple insert/update/delete operations.
Batch processing is particularly useful when you need to perform bulk operations, such as inserting or updating a large
number of records.

To use batch processing, you can use the out-of-the-box `insert`, `update`, and `delete` methods provided by the
`EntityRepository` interface. These methods can be used to perform batch operations on entities. The batch size can be
configured to control the number of operations executed in a single batch.


=== Streaming

Storm supports streaming, allowing you to process large datasets efficiently without loading them entirely into memory.
This is particularly useful when dealing with large result sets or when you need to process data in a memory-efficient
manner. Streaming allows you to retrieve and process records one at a time, reducing memory consumption and improving
performance.

The out-of-the-box methods of the repository return a stream of results for methods that query the entire table. The
`QueryBuilder` interface also provides a `getResultStream` method that returns a stream of results for the specified
query can be used as a swap-in for the `getResultList` method.

*Note:* Streams must be closed after use to release any resources associated with them. This can be done using the
`try-with-resources` statement or by explicitly closing the stream in a `finally` block.

The following example demonstrates how to use streaming to process a large dataset without loading it entirely into
memory:

[tabs]
====
ORM::
+
[source,java]
----
try (Stream<User> users = userRepository.selectAll()) {
    List<Integer> userIds = users.map(User::id).toList();
    ...
}
----
====

The example uses the `select` method to retrieve a stream of `User` records. The stream is then processed using
Java's stream API to extract the user IDs. The `try-with-resources` statement ensures that the stream is closed
automatically after use. This approach allows you to convert the stream to a list of user IDs without loading all
`User` records into memory at once.


=== Upsert Processing

Storm supports upsert processing, allowing you to insert or update records in a single operation. This is particularly
useful when you need to ensure that a record exists in the database, and if it does not, it should be inserted. If it
already exists, it should be updated. This can help reduce the number of database operations and improve performance.
It also allows you to let the database handle the logic of determining whether to insert or update a record.

To use upsert processing, you can use the `upsert` method provided by the `EntityRepository` interface. This method
can be used to perform upsert operations on entities. The upsert method will automatically determine whether to insert
or update the record based on its existence in the database.

The following example demonstrates how to use upsert processing to insert or update a user record in the database:

[tabs]
====
ORM::
+
[source,java]
----
City city = ...;
User user = userRepository.upsertAndFetch(User.builder()
    .email("colin@acme.com")
    .birthDate(LocalDate.of(2019, 1, 28))
    .street("243 Acalanes Dr.")
    .postalCode("94086")
    .city(city)
    .build()
);
----
====

The example uses Lombok's `@Builder` annotation to create a new `User` object for readability. The upsert logic is
invoked by passing an object without a primary key. The `upsertAndFetch` method will automatically determine whether
to insert or update the record. The resulting `User` object will contain the values read from the database, including
the primary key. An alternative `upsert` method is also available to perform the operation without fetching the record
from the database.

*Note:* Upsert logic is implemented using the underlying database platform's capabilities. This means that the correct
database dialect must be provided to support upsert operations. Storm supports various database dialects, including
Oracle, MySQL, PostgreSQL, and MS SQL Server.


=== Database Dialects

Storm supports various database dialects, including Oracle, MySQL, PostgreSQL, and MS SQL Server. Include the
appropriate dependency for your database to fully utilize the capabilities of the underlying database system, in a
platform-independent manner. To use Storm with Oracle, include the following dependency:

[tabs]
====
Maven::
+
[source,xml]
----
<dependency>
    <groupId>st.orm</groupId>
    <artifactId>storm-oracle</artifactId>
<<<<<<< HEAD
    <version>1.3.7</version>
=======
    <version>1.3.8</version>
>>>>>>> 05570592
    <scope>runtime</scope>
</dependency>
----
Gradle::
+
[source,groovy]
----
<<<<<<< HEAD
runtimeOnly 'st.orm:storm-oracle:1.3.7'
=======
runtimeOnly 'st.orm:storm-oracle:1.3.8'
>>>>>>> 05570592
----
====

Replace `storm-oracle` with `storm-mysql`, `storm-mariadb`, `storm-postgresql`, or `storm-mssqlserver` to use Storm with
the respective database system.


=== Static Metamodel Generation

The static metamodel feature provides type-safe access to entity attributes at compile time, reducing the risk of
runtime errors. To generate a static metamodel for your entities, include the following dependency:

[tabs]
====
Maven::
+
[source,xml]
----
<dependency>
    <groupId>st.orm</groupId>
    <artifactId>storm-metamodel-processor</artifactId>
<<<<<<< HEAD
    <version>1.3.7</version>
=======
    <version>1.3.8</version>
>>>>>>> 05570592
    <scope>provided</scope>
</dependency>
----
Gradle::
+
[source,groovy]
----
<<<<<<< HEAD
annotationProcessor 'st.orm:storm-metamodel-processor:1.3.7'
=======
annotationProcessor 'st.orm:storm-metamodel-processor:1.3.8'
>>>>>>> 05570592
----
====

The metamodel is used to access attributes in the entity in a type-safe manner. For example, to access the `email`
attribute of the `User` entity, use the `User_.email` field:

[tabs]
====
ORM::
+
[source,java]
----
String email = ...;
List<User> users = userRepository
        .select()
        .where(User_.email, EQUALS, email)
        .getResultList();
----
Hybrid::
+
[source,java]
----
List<User> users = userRepository
        .select()
        .where(RAW."\{User_.email} = \{email}")
        .getResultList();
----
====

The metamodel can be used to access attributes of the entire entity graph. The example below demonstrates how to specify
the city name of the city associated with the user:

[tabs]
====
ORM::
+
[source,java]
----
List<User> users = userRepository
        .select()
        .where(User_.city.name, EQUALS, "Sunnyvale")
        .getResultList();
----
Hybrid::
+
[source,java]
----
List<User> users = userRepository
        .select()
        .where(RAW."\{User_.city.name} = \{"Sunnyvale"}")
        .getResultList();
----
====

=== JSON

JSON is supported as a first-class citizen. Include the following dependency to enable JSON support:

[tabs]
====
Maven::
+
[source,xml]
----
<dependency>
    <groupId>st.orm</groupId>
    <artifactId>storm-json</artifactId>
<<<<<<< HEAD
    <version>1.3.7</version>
=======
    <version>1.3.8</version>
>>>>>>> 05570592
    <scope>compile</scope>
</dependency>
----
Gradle::
+
[source,groovy]
----
<<<<<<< HEAD
implementation 'st.orm:storm-json:1.3.7'
=======
implementation 'st.orm:storm-json:1.3.8'
>>>>>>> 05570592
----
====

The following example demonstrates how to combine a regular query with a _many-to-many_ relationship using JSON
aggregation. It shows how JSON can efficiently aggregate related entities into a single query, avoiding multiple
database calls.

The example defines a simple entity `Role` and a record `RolesByUser` to represent query results. The `getUserRoles`
method in the `UserRepository` interface illustrates how to fetch users along with their associated roles as JSON
objects, utilizing a combination of joins and JSON aggregation:

[tabs]
====
ORM::
+
[source,java]
----
interface UserRepository extends EntityRepository<User> {

    record RolesByUser(User user, @Json List<Role> roles) {}

    default List<RolesByUser> getUserRoles() {
        return select(RolesByUser.class, RAW."\{User.class}, JSON_OBJECTAGG(\{Role.class})")
            .innerJoin(UserRole.class).on(User.class)
            .groupBy(User_.id)
            .getResultList();
    }
}
----
====

*Note:* This approach is suitable for mappings with a moderate size. For larger datasets or extensive mappings, it’s
advisable to split queries into two separate parts: one to retrieve the main entities, and another to fetch their
related entities. This strategy can help maintain optimal performance and manageability.

[source,java]
----
public record User(@PK Integer id,
                   String email,
                   LocalDate birthDate,
                   @Json Map<String, String> address
) implements Entity<Integer> {}
----

Another way to use JSON is to have a database column with JSON content and map it to a Java Map. In the following
example the JSON address field is automatically converted to a map with the keys 'street', 'postalCode' and 'city' given
that the address column contains data in the following format: `{ "street": "243 Acalanes Dr.", "postalCode": "94086", """city": "Sunnyvale" }`

[tabs]
====
ORM::
+
[source,java]
----
public interface UserRepository extends EntityRepository<User> {

    // Nothing to do here. The Json annotation takes care of the conversion.
    // Select, Insert, Update, Delete and Upsert methods are inherited from EntityRepository.

}
----
====

=== Intercepting SQL Statements ===

STORM provides a powerful mechanism called SqlInterceptor for observing and modifying SQL statements generated by the
template engine. This feature allows you to inspect or alter SQL before it's sent to the database, enabling scenarios
such as logging, debugging, or applying query transformations.

*Note:* Intercepting SQL statements is primarily intended for logging, diagnostics, debugging, and similar concerns. It is not recommended to use SQL interceptors for implementing business logic or critical application functionality.

==== Observing SQL Statements ====

To observe SQL statements without modifying them, you can use an observer:

[source,java]
----
SqlInterceptor.observe(sql -> log.debug("SQL: \{sql.statement()}"), () -> {
    var entities = repository.findAll();    // Database operation(s)...
});
----

==== Modifying SQL Statements ====

A practical use of modifying SQL statements is to prepend a comment identifying the origin of the query. This approach
makes it easier to trace queries back to their source in logs or database monitoring tools:

[source,java]
----
SqlInterceptor.intercept(sql -> {
    StackTraceElement caller = Thread.currentThread().getStackTrace()[3];
    String modifiedSql = STR."/* \{caller.getClassName()}.\{caller.getMethodName()} */ \{sql.statement()}";
    return sql.statement(modifiedSql);
}, () -> {
    // Your database operation(s) here...
});
----

==== Global Observers and Interceptors ====

If you wish to intercept SQL globally across the entire application, you can register global observers or interceptors:

[source,java]
----
SqlInterceptor.registerGlobalObserver(sql -> log.debug("SQL: \{sql.statement()}"));

SqlInterceptor.registerGlobalInterceptor(sql -> {
    StackTraceElement caller = Thread.currentThread().getStackTrace()[3];
    String modifiedSql = STR."/* \{caller.getClassName()}.\{caller.getMethodName()} */ \{sql.statement()}";
    return sql.statement(modifiedSql);
});
----

To unregister use the `SqlInterceptor.unregisterGlobalObserver` and SqlInterceptor.unregisterGlobalInterceptor` methods.


==== Thread Scope and Nested Interceptors ====

The interceptors and observers are scoped to their respective threads and child threads, providing fine-grained control.
Nested interceptors or observers operate independently within their defined context.

=== Spring Framework Integration

Spring Framework integration is straightforward. Include the following dependency to tie Storm into your Spring (Boot)
application:

[tabs]
====
Maven::
+
[source,xml]
----
<dependency>
    <groupId>st.orm</groupId>
    <artifactId>storm-spring</artifactId>
<<<<<<< HEAD
    <version>1.3.7</version>
=======
    <version>1.3.8</version>
>>>>>>> 05570592
    <scope>compile</scope>
</dependency>
----
Gradle::
+
[source,groovy]
----
<<<<<<< HEAD
implementation 'st.orm:storm-spring:1.3.7'
=======
implementation 'st.orm:storm-spring:1.3.8'
>>>>>>> 05570592
----
====

The following example demonstrates how to configure the `ORMTemplate` bean using a `DataSource`.

[tabs]
====
Spring::
+
[source,java]
----
@Configuration
public class ORMTemplateConfiguration {

    private final DataSource dataSource;

    public ORMTemplateConfiguration(DataSource dataSource) {
        this.dataSource = dataSource;
    }

    @Bean
    public ORMTemplate ormTemplate() {
        return PreparedStatementTemplate.of(dataSource).toORM();
    }
}
----
====

The repositories can be made available for dependency injection by extending the `RepositoryBeanFactoryPostProcessor` class.

[tabs]
====
Spring::
+
[source,java]
----
@Configuration
public class AcmeRepositoryBeanFactoryPostProcessor extends RepositoryBeanFactoryPostProcessor {

    @Override
    public String[] getRepositoryBasePackages() {
        // Your repository package(s) go here.
        return new String[] { "com.acme.repository" };
    }
}
----
====<|MERGE_RESOLUTION|>--- conflicted
+++ resolved
@@ -45,11 +45,7 @@
 <dependency>
     <groupId>st.orm</groupId>
     <artifactId>storm</artifactId>
-<<<<<<< HEAD
-    <version>1.3.7</version>
-=======
     <version>1.3.8</version>
->>>>>>> 05570592
     <scope>compile</scope>
 </dependency>
 ----
@@ -57,11 +53,7 @@
 +
 [source,groovy]
 ----
-<<<<<<< HEAD
-implementation 'st.orm:storm:1.3.7'
-=======
 implementation 'st.orm:storm:1.3.8'
->>>>>>> 05570592
 ----
 ====
 
@@ -854,11 +846,7 @@
 <dependency>
     <groupId>st.orm</groupId>
     <artifactId>storm-oracle</artifactId>
-<<<<<<< HEAD
-    <version>1.3.7</version>
-=======
     <version>1.3.8</version>
->>>>>>> 05570592
     <scope>runtime</scope>
 </dependency>
 ----
@@ -866,11 +854,7 @@
 +
 [source,groovy]
 ----
-<<<<<<< HEAD
-runtimeOnly 'st.orm:storm-oracle:1.3.7'
-=======
 runtimeOnly 'st.orm:storm-oracle:1.3.8'
->>>>>>> 05570592
 ----
 ====
 
@@ -892,11 +876,7 @@
 <dependency>
     <groupId>st.orm</groupId>
     <artifactId>storm-metamodel-processor</artifactId>
-<<<<<<< HEAD
-    <version>1.3.7</version>
-=======
     <version>1.3.8</version>
->>>>>>> 05570592
     <scope>provided</scope>
 </dependency>
 ----
@@ -904,11 +884,7 @@
 +
 [source,groovy]
 ----
-<<<<<<< HEAD
-annotationProcessor 'st.orm:storm-metamodel-processor:1.3.7'
-=======
 annotationProcessor 'st.orm:storm-metamodel-processor:1.3.8'
->>>>>>> 05570592
 ----
 ====
 
@@ -976,11 +952,7 @@
 <dependency>
     <groupId>st.orm</groupId>
     <artifactId>storm-json</artifactId>
-<<<<<<< HEAD
-    <version>1.3.7</version>
-=======
     <version>1.3.8</version>
->>>>>>> 05570592
     <scope>compile</scope>
 </dependency>
 ----
@@ -988,11 +960,7 @@
 +
 [source,groovy]
 ----
-<<<<<<< HEAD
-implementation 'st.orm:storm-json:1.3.7'
-=======
 implementation 'st.orm:storm-json:1.3.8'
->>>>>>> 05570592
 ----
 ====
 
@@ -1128,11 +1096,7 @@
 <dependency>
     <groupId>st.orm</groupId>
     <artifactId>storm-spring</artifactId>
-<<<<<<< HEAD
-    <version>1.3.7</version>
-=======
     <version>1.3.8</version>
->>>>>>> 05570592
     <scope>compile</scope>
 </dependency>
 ----
@@ -1140,11 +1104,7 @@
 +
 [source,groovy]
 ----
-<<<<<<< HEAD
-implementation 'st.orm:storm-spring:1.3.7'
-=======
 implementation 'st.orm:storm-spring:1.3.8'
->>>>>>> 05570592
 ----
 ====
 
