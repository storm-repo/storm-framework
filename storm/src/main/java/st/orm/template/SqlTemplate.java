--- conflicted
+++ resolved
@@ -250,11 +250,7 @@
      * @param dialect the SQL dialect to use.
      * @return a new SQL template.
      */
-<<<<<<< HEAD
-    SqlTemplate withDialect(SqlDialect dialect);
-=======
     SqlTemplate withDialect(@Nonnull SqlDialect dialect);
->>>>>>> 292c04cd
 
     /**
      * Returns the SQL dialect that is used by this template.
