--- conflicted
+++ resolved
@@ -1173,11 +1173,7 @@
  * @return the count of matching entities.
  */
 @Suppress("UNCHECKED_CAST")
-<<<<<<< HEAD
-inline fun <reified T, V> KRepositoryLookup.count(
-=======
 inline fun <reified T> KRepositoryLookup.count(
->>>>>>> 05570592
     noinline predicate: KWhereBuilder<T, *, *>.() -> KPredicateBuilder<T, *, *>
 ): Long where T : Record = when {
     Entity::class.java.isAssignableFrom(T::class.java) -> {
@@ -1198,11 +1194,7 @@
  * @return the count of matching entities.
  */
 @Suppress("UNCHECKED_CAST")
-<<<<<<< HEAD
-inline fun <reified T, V> KRepositoryLookup.count(predicateBuilder: KPredicateBuilder<T, *, *>): Long
-=======
 inline fun <reified T> KRepositoryLookup.count(predicateBuilder: KPredicateBuilder<T, *, *>): Long
->>>>>>> 05570592
         where T : Record = when {
     Entity::class.java.isAssignableFrom(T::class.java) -> {
         val method = this::class.java.getMethod("entity", Class::class.java)
