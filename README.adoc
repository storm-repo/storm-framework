= ST/ORM

*Storm* is a SQL Template and ORM framework designed for Java 21 and later versions, focusing on modernizing and simplifying database programming. By leveraging the latest features of Java, it enables developers to define entities and queries in a concise and readable manner, enhancing both productivity and code clarity.

*Key benefits of Storm:*

* *Easy to learn*: With a programming model similar to the Java Persistence API (JPA), developers familiar with JPA can quickly and easily adapt to using Storm.
* *Modern Syntax*: Storm allows for clean and concise code, making it effortless to write entities and queries.
* *Type-safe* The best DSL is no DSL. Storm’s query builder mirrors SQL, providing a type-safe, intuitive experience that makes queries easy to write and read while reducing the risk of runtime errors.
* *Direct Database Interaction*: Storm translates method calls directly into database operations, offering a transparent and straightforward experience. It eliminates inefficiencies like the N+1 query problem for predictable and efficient interactions.
* *Stateless*: Avoids hidden complexities and “magic” with stateless, record-based entities, ensuring simplicity and eliminating lazy initialization and transaction issues downstream.
* *Performance*: Built with efficiency in mind, Storm supports batch processing, lazy streams, and upsert functionality to enhance performance during database interactions.
* *Universal Database Compatibility*: Fully compatible with all SQL databases, it offers flexibility and broad applicability across various database systems.

In summary, Storm delivers a modern, efficient, and straightforward ORM solution that prioritizes ease of use, direct database interaction, and wide compatibility. It’s an excellent choice for Java and Kotlin developers seeking simplicity, performance, and enhanced readability in their database operations.

== Getting Started

Storm offers a flexible and layered approach to database interaction, catering to developers with varying needs and preferences. Whether you’re looking for minimal enhancements or a complete abstraction, Storm has you covered.

=== Dependency Management

Include the following dependencies in your project to start using Storm:

[source,xml,indent=0]
----
<dependencies>
    <dependency>
        <groupId>st.orm</groupId>
        <artifactId>storm</artifactId>
        <version>1.2.0</version>
        <scope>compile</scope>
    </dependency>
    <dependency> <!-- Include for JSON support. -->
        <groupId>st.orm</groupId>
        <artifactId>storm-json</artifactId>
        <version>1.2.0</version>
        <scope>compile</scope>
    </dependency>
    <dependency> <!-- Spring Framework integration. -->
        <groupId>st.orm</groupId>
        <artifactId>storm-spring</artifactId>
        <version>1.2.0</version>
        <scope>compile</scope>
    </dependency>
    <dependency> <!-- Optional database extensions. -->
        <groupId>st.orm</groupId>
        <artifactId>storm-oracle</artifactId>
        <version>1.2.0</version>
        <scope>runtime</scope>
    </dependency>
</dependencies>
----
<<<<<<< HEAD
=======

==== Static Metamodel Generation

Include the following dependency to generate a static metamodel for your entities:

[source,xml,indent=0]
----
<dependency>
    <groupId>st.orm</groupId>
    <artifactId>storm-metamodel-processor</artifactId>
    <version>1.2.0</version>
    <scope>provided</scope>
</dependency>
----
>>>>>>> 292c04cd

=== Level 0 - Parameter Binding
Enhance your existing workflows using technologies like JDBC or JPA, while leveraging Storm for safe and efficient parameter binding. This level is ideal for developers who want to retain control over SQL execution but benefit from Storm’s binding capabilities.

[source,java,indent=0]
----
public class JPAExample {

    @PersistenceContext
    private EntityManager entityManager;

    public List findByBirthDate(LocalDate birthDate) {
        return JpaTemplate.of(entityManager).query(RAW."""
                SELECT *
                FROM pet
                WHERE birth_date = \{birthDate}""")
            .getResultList();
    }
}
----


[source,java,indent=0]
----
public class PreparedStatementExample {

    @Autowired
    private DataSource dataSource;

    public List<Pet> findByBirthDate(LocalDate birthDate) {
        try (PreparedStatement statement = PreparedStatementTemplate.of(dataSource).query(RAW."""
                    SELECT *
                    FROM pet
                    WHERE birth_date = \{birthDate}""");
                ResultSet resultSet = statement.executeQuery()) {
            List<Pet> pets = new ArrayList<>();
            while (resultSet.next()) {
                // ...
            }
            return pets;
        }
    }
}
----


=== Level 1 - Sql Template / Object-Relational Mapping
Take advantage of Storm’s ORM while writing queries using plain, text-based SQL. Storm enhances this approach with automatic joins, table and column resolution, reducing boilerplate and increasing productivity, while producing rich ORM records for seamless interaction with your data.

[source,java,indent=0]
----
public record Pet(
    @PK Integer id,
    String name,
    LocalDate birthDate,
    PetType petType,
    @FK Owner owner
) {}

public record Owner(
    @PK Integer id,
    String firstName,
    String lastName,
    Address address,
    String telephone
) {}

public record Address (
    String address,
    String city
) {}
----

Select all pets that belong to the owner. Uses the auto join feature based on @FK relationships.
[source,java,indent=0]
----
    public List<Pet> findByOwner(Owner owner) {
        return ORM(dataSource).query(RAW."""
                SELECT \{Pet.class}
                FROM \{Pet.class}
                WHERE \{owner}""")
            .getResultList(Pet.class);
    }
----

Count the number of pets that belong to the owner. Uses custom result mapping.
[source,java,indent=0]
----
    public int findPetCountByOwner(Owner owner) {
        return ORM(dataSource)
                .query(RAW."SELECT COUNT(*) FROM \{Pet.class} WHERE \{owner}")
                .getSingleResult(Integer.class);
    }
----


Group by owner and count the number of pets. Uses custom result mapping using a record.
[source,java,indent=0]
----
    public record CountByOwner(Owner owner, int count) {}

    public List<CountByOwner> getPetCount() {
        return ORM(dataSource)
                .query(RAW."SELECT \{Owner.class}, COUNT(*) FROM \{Pet.class} GROUP BY \{Owner.class}.id")
                .getResultList(CountByOwner.class);
    }
----

[source,java,indent=0]
----
    public Pet insert(String name, LocalDate birthDate, PetType petType) {
        var pet = Pet.builder()
                .name(name)
                .birthDate(birthDate)
                .petType(petType)
                .build();
        return ORM(dataSource).query(RAW."""
                INSERT INTO \{Pet.class}
                VALUES \{pet}""")
            .executeUpdate();
    }
----

Insert pets into the database with a batch statement. Uses bind variables.
[source,java,indent=0]
----
    public void insert(List<Pet> pets) {
        var orm = ORM(dataSource);
        var bindVars = orm.createBindVars();
        try (var query = orm.query(RAW."""
                INSERT INTO \{Pet.class}
                VALUES \{bindVars}""".prepare())) {
            pets.forEach(query::addBatch);
            query.executeUpdate();  // Performs the batch update.
        }
    }
----

Updates pets with a batch statement. Uses bind variables.
[source,java,indent=0]
----
    public void update(List<Pet> pets) {
        var orm = ORM(dataSource);
        var bindVars = orm.createBindVars();
        try (var query = orm.query(RAW."""
                UPDATE \{Pet.class}
                SET \{bindVars}
                WHERE \{bindVars}""".prepare())) {
            pets.forEach(query::addBatch);
            query.executeUpdate();  // Performs the batch update.
        }
    }
----

=== Level 2 - Repository
Maximize abstraction by using Storm’s repositories, which provide CRUD logic out of the box. By utilizing a static metamodel, Level 2 can be used in a 100% type-safe manner, ensuring a robust and error-free development experience. This is the recommended level for most use cases. For scenarios requiring a higher level of specialized SQL, Level 2 can be seamlessly combined with Level 1 to leverage text-based SQL when needed, offering the perfect balance between simplicity and advanced query customization.

[source,java,indent=0]
----
    public record Pet(
            @PK Integer id,
            @Nonnull String name,
            @Nonnull LocalDate birthDate,
            @Nonnull PetType petType,
            @Nullable @FK Owner owner
    ) implements Entity<Integer> {}
----

The following example demonstrates how `ORM(datasource).entity(Pet.class)` returns a repository with CRUD features out of the box for the `Pet` entity:

Selects all pets.
[source,java,indent=0]
----
    public List<Pet> findAll() {
        return ORM(dataSource).entity(Pet.class)
            .select()
            .getResultList();   // Use getResultStream() for a lazily loaded stream instead.
    }
----

Select all pets that belong to an owner with the specified first name. Uses the metamodel for column name resolution and utilizes parameter binding.
[source,java,indent=0]
----
    public List<Pet> findByFirstName(String firstName) {
        return ORM(dataSource).entity(Pet.class)
            .select()
            .where(RAW."\{Pet_.owner.firstName} = \{firstName}")
            .getResultList();
    }
----

Use metamodel to identify column.
[source,java,indent=0]
----
    public List<Pet> findByLastName(String lastName) {
        return ORM(dataSource).entity(Pet.class)
            .select()
            .where(Pet_.owner.lastName, EQUALS, lastName)   // Type-safe!
            .getResultList();
    }
----

Build the query using mixed styles.
[source,java,indent=0]
----
    public List<Pet> findByFirstNameAndLastName(String firstName, String lastName) {
        return ORM(dataSource).entity(Pet.class)
            .select()
            .where(it -> it.filter(Pet_.owner.firstName, EQUALS, firstName) // Type-safe!
              .and(it.expression(RAW."\{Pet_.owner.lastName} = \{lastName}"))) // Name resolution / binding.
            .getResultList();
    }
----

Select all pets that belong to the specified owners. Uses the auto join feature based on @FK relationships.
[source,java,indent=0]
----
    public List<Pet> findByOwners(List<Owner> owner) {
        return ORM(dataSource).entity(Pet.class)
            .select()
            .where(Pet_.owner, owners)   // Type-safe!
            .getResultList();
    }
----

Create a new pet with the specified name and pet type. Returns the newly created pet with the generated ID.
[source,java,indent=0]
----
    public Pet insert(String name, LocalDate birthDate, PetType petType) {
        return ORM(dataSource).entity(Pet.class)
            .insert(Pet.builder()
                .name(name)
                .birthDate(birthDate)
                .petType(petType)
                .build());
    }
----

Out of the box insert logic.
[source,java,indent=0]
----
    public void insert(List<Pet> pets) {
        return ORM(dataSource).entity(Pet.class)
            .insert(pets);
    }
----

Out of the box update logic.
[source,java,indent=0]
----
    public void update(List<Pet> pets) {
        return ORM(dataSource).entity(Pet.class)
            .update(pets);
    }
----

The following logic shows howto extend a repository with custom methods:
[source,java,indent=0]
----
public interface PetRepository extends EntityRepository<Pet> {

    default List<Pet> findByOwner(Owner owner) {
        // Use select() to query the Pet table.
        return select()
            .where(Pet_.owner, owner)
            .getResultList();
    }

    default Stream<Pet> findByCity(String city) {
        // Select a lazy loaded stream pets that belong to an owner in the specified city.
        return select()
            .where(Pet_.owner.city, EQUALS, city)
            .getResultStream();
    }

    // Select, Insert, Update, Delete and Upsert methods are inherited from EntityRepository.
}
----

== Additional Features

=== JSON

JSON is supported as a first-class citizen. The following example demonstrates how to use JSON in a repository:

[source,java,indent=0]
----
public record Vet(
    @PK Integer id,
    String firstName,
    String lastName
) implements Entity<Integer> {}

public record Specialty(
    @PK Integer id,
    String name
) implements Entity<Integer> {}

public interface VetRepository extends EntityRepository<Vet> {

    record SpecialtiesByVet(
        Vet vet,
        @Json List<Specialty> specialties
    ) {}

    default List<SpecialtiesByVet> getSpecialties() {
        // Uses VET as the root entity and aggregates the specialties into a JSON object.
        // The result is a list of SpecialtiesByVet records.
        return select(SpecialtiesByVet.class, RAW."\{Vet.class}, JSON_OBJECTAGG(\{Specialty_.id}, \{Specialty_.name})")
            .innerJoin(VetSpecialty.class).on(Vet.class)
            .innerJoin(Specialty.class).on(VetSpecialty.class)
            .groupBy(Vet_.id)
            .getResultList();
    }
}
----

The JSON address field is automatically converted to a map with the keys 'address' and 'city' given that the address field contains the following format: `{ "address": "243 Acalanes Dr", "city": "Sunnyvale" }`

[source,java,indent=0]
----
public record Owner(
    @PK Integer id,
    String firstName,
    String lastName,
    @Json Map<String, String> address,
    String telephone
) implements Entity<Integer> {}

public interface OwnerRepository extends EntityRepository<Owner> {

    // Nothing to do here. The JSON annotation takes care of the conversion.
    // Select, Insert, Update, Delete and Upsert methods are inherited from EntityRepository.

}
----


=== Spring Framework Integration

Spring Framework integration is straightforward. The following example demonstrates how to configure the `ORMTemplate` bean using a `DataSource`.

[source,java,indent=0]
----
@Configuration
public class ORMTemplateConfiguration {

    private final DataSource dataSource;

    public ORMTemplateConfiguration(DataSource dataSource) {
        this.dataSource = dataSource;
    }

    @Bean
    public ORMTemplate ormTemplate() {
        return PreparedStatementTemplate.of(dataSource).toORM();
    }
}
----

The repositories can be made available for dependency injection by extending the `RepositoryBeanFactoryPostProcessor` class.

[source,java,indent=0]
----
@Configuration
public class AcmeRepositoryBeanFactoryPostProcessor extends RepositoryBeanFactoryPostProcessor {

    @Override
    public String[] getRepositoryBasePackages() {
        // Your repository package(s) go here.
        return new String[] { "com.acme.repository" };
    }
}
----

== Future Work

The following examples show how ST/ORM will evolve once String Template 2.0 and Derived Record Creation (JEP 468) can be used.

[source,java,indent=0]
----
public interface PetRepository extends EntityRepository<Pet> {

    record CountByPet(Pet pet, int count) {}

    default List<CountByPet> getVisitCount() {
        // QueryBuilder example with method based String Templates resulting in a much cleaner syntax.
        return select(CountByPet.class, "\{Pet.class}, COUNT(*)")
                .innerJoin(Visit.class).on(Pet.class)
                .groupBy(Vet_.id)
                .getResultList();
    }

    default void removeOwners() {
        // Repository example utilizing derived record creation to update record fields.
        try (var pets = selectAll()) {
            update(pets.map(pet -> pet with { owner = null; });
        }
    }
}
----<|MERGE_RESOLUTION|>--- conflicted
+++ resolved
@@ -51,8 +51,6 @@
     </dependency>
 </dependencies>
 ----
-<<<<<<< HEAD
-=======
 
 ==== Static Metamodel Generation
 
@@ -67,7 +65,41 @@
     <scope>provided</scope>
 </dependency>
 ----
->>>>>>> 292c04cd
+Storm offers a flexible and layered approach to database interaction, catering to developers with varying needs and preferences. Whether you’re looking for minimal enhancements or a complete abstraction, Storm has you covered.
+
+=== Dependency Management
+
+Include the following dependencies in your project to start using Storm:
+
+[source,xml,indent=0]
+----
+<dependencies>
+    <dependency>
+        <groupId>st.orm</groupId>
+        <artifactId>storm</artifactId>
+        <version>1.2.0</version>
+        <scope>compile</scope>
+    </dependency>
+    <dependency> <!-- Include for JSON support. -->
+        <groupId>st.orm</groupId>
+        <artifactId>storm-json</artifactId>
+        <version>1.2.0</version>
+        <scope>compile</scope>
+    </dependency>
+    <dependency> <!-- Spring Framework integration. -->
+        <groupId>st.orm</groupId>
+        <artifactId>storm-spring</artifactId>
+        <version>1.2.0</version>
+        <scope>compile</scope>
+    </dependency>
+    <dependency> <!-- Optional database extensions. -->
+        <groupId>st.orm</groupId>
+        <artifactId>storm-oracle</artifactId>
+        <version>1.2.0</version>
+        <scope>runtime</scope>
+    </dependency>
+</dependencies>
+----
 
 === Level 0 - Parameter Binding
 Enhance your existing workflows using technologies like JDBC or JPA, while leveraging Storm for safe and efficient parameter binding. This level is ideal for developers who want to retain control over SQL execution but benefit from Storm’s binding capabilities.
