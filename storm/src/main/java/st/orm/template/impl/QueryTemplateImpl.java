--- conflicted
+++ resolved
@@ -50,11 +50,7 @@
         this.modelBuilder = requireNonNull(modelBuilder);
         this.providerFilter = providerFilter;
         this.dialect = getSqlDialect(providerFilter == null ? _ -> true : providerFilter);
-<<<<<<< HEAD
-        this.refFactory = new RefFactoryImpl(queryFactory, modelBuilder, providerFilter);
-=======
         this.refFactory = new RefFactoryImpl(this);
->>>>>>> 56886694
     }
 
     /**
