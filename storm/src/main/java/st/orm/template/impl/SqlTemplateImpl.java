/*
 * Copyright 2024 - 2025 the original author or authors.
 *
 * Licensed under the Apache License, Version 2.0 (the "License");
 * you may not use this file except in compliance with the License.
 * You may obtain a copy of the License at
 *
 *      https://www.apache.org/licenses/LICENSE-2.0
 *
 * Unless required by applicable law or agreed to in writing, software
 * distributed under the License is distributed on an "AS IS" BASIS,
 * WITHOUT WARRANTIES OR CONDITIONS OF ANY KIND, either express or implied.
 * See the License for the specific language governing permissions and
 * limitations under the License.
 */
package st.orm.template.impl;

import jakarta.annotation.Nonnull;
import jakarta.annotation.Nullable;
import st.orm.BindVars;
import st.orm.FK;
import st.orm.Lazy;
import st.orm.PK;
import st.orm.Query;
import st.orm.repository.ProjectionQuery;
import st.orm.spi.ORMReflection;
import st.orm.spi.Providers;
import st.orm.template.SqlDialect;
import st.orm.template.ColumnNameResolver;
import st.orm.template.ForeignKeyResolver;
import st.orm.template.JoinType;
import st.orm.template.Metamodel;
import st.orm.template.Sql;
import st.orm.template.SqlTemplate;
import st.orm.template.SqlTemplateException;
import st.orm.template.TableAliasResolver;
import st.orm.template.TableNameResolver;
import st.orm.template.impl.Elements.Alias;
import st.orm.template.impl.Elements.Column;
import st.orm.template.impl.Elements.Delete;
import st.orm.template.impl.Elements.Expression;
import st.orm.template.impl.Elements.From;
import st.orm.template.impl.Elements.Insert;
import st.orm.template.impl.Elements.Param;
import st.orm.template.impl.Elements.Select;
import st.orm.template.impl.Elements.Source;
import st.orm.template.impl.Elements.Subquery;
import st.orm.template.impl.Elements.Table;
import st.orm.template.impl.Elements.TableSource;
import st.orm.template.impl.Elements.TemplateSource;
import st.orm.template.impl.Elements.TemplateTarget;
import st.orm.template.impl.Elements.Unsafe;
import st.orm.template.impl.Elements.Update;
import st.orm.template.impl.SqlParser.SqlMode;

import java.lang.reflect.RecordComponent;
import java.util.ArrayList;
import java.util.List;
import java.util.ListIterator;
import java.util.MissingFormatArgumentException;
import java.util.Objects;
import java.util.Optional;
import java.util.concurrent.atomic.AtomicBoolean;
import java.util.concurrent.atomic.AtomicInteger;
import java.util.concurrent.atomic.AtomicReference;
import java.util.logging.Level;
import java.util.logging.Logger;
import java.util.stream.Collectors;
import java.util.stream.Stream;
import java.util.stream.StreamSupport;

import static java.util.Comparator.comparing;
import static java.util.List.copyOf;
import static java.util.Objects.requireNonNull;
import static java.util.Optional.empty;
import static java.util.Optional.ofNullable;
import static st.orm.Templates.delete;
import static st.orm.Templates.from;
import static st.orm.Templates.insert;
import static st.orm.Templates.param;
import static st.orm.Templates.select;
import static st.orm.Templates.set;
import static st.orm.Templates.table;
import static st.orm.Templates.update;
import static st.orm.Templates.values;
import static st.orm.Templates.where;
import static st.orm.spi.Providers.getORMConverter;
import static st.orm.spi.Providers.getSqlDialect;
import static st.orm.template.ResolveScope.CASCADE;
import static st.orm.template.ResolveScope.INNER;
import static st.orm.template.impl.RecordReflection.getColumnName;
import static st.orm.template.impl.RecordReflection.getForeignKey;
import static st.orm.template.impl.RecordReflection.getLazyRecordType;
import static st.orm.template.impl.RecordReflection.getPkComponents;
import static st.orm.template.impl.RecordReflection.isTypePresent;
import static st.orm.template.impl.RecordReflection.mapForeignKeys;
import static st.orm.template.impl.RecordValidation.validateParameters;
import static st.orm.template.impl.RecordValidation.validateRecordGraph;
import static st.orm.template.impl.RecordValidation.validateRecordType;
import static st.orm.template.impl.RecordValidation.validateWhere;
import static st.orm.template.impl.SqlParser.SqlMode.DELETE;
import static st.orm.template.impl.SqlParser.SqlMode.INSERT;
import static st.orm.template.impl.SqlParser.SqlMode.SELECT;
import static st.orm.template.impl.SqlParser.SqlMode.UPDATE;
import static st.orm.template.impl.SqlParser.getSqlMode;
import static st.orm.template.impl.SqlParser.hasWhereClause;
import static st.orm.template.impl.SqlParser.removeComments;

/**
 * The sql template implementation that is responsible for generating SQL queries.
 */
public final class SqlTemplateImpl implements SqlTemplate {

    private static final Logger LOGGER = Logger.getLogger("st.orm.sql");
    private static final ORMReflection REFLECTION = Providers.getORMReflection();

    record Wrapped(@Nonnull List<? extends Element> elements) implements Element {
        public Wrapped {
            requireNonNull(elements, "elements");
        }
    }

    private final boolean positionalOnly;
    private final boolean expandCollection;
    private final boolean supportRecords;
    private final ModelBuilder modelBuilder;
    private final TableAliasResolver tableAliasResolver;
    private final SqlDialect dialect;
    private final SqlDialectTemplate dialectTemplate;

    public SqlTemplateImpl(boolean positionalOnly, boolean expandCollection, boolean supportRecords) {
        this(positionalOnly, expandCollection, supportRecords, ModelBuilder.newInstance(), TableAliasResolver.DEFAULT, getSqlDialect());
    }

    public SqlTemplateImpl(boolean positionalOnly,
                           boolean expandCollection,
                           boolean supportRecords,
                           @Nonnull ModelBuilder modelBuilder,
                           @Nonnull TableAliasResolver tableAliasResolver,
                           @Nonnull SqlDialect dialect) {
        this.positionalOnly = positionalOnly;
        this.expandCollection = expandCollection;
        this.supportRecords = supportRecords;
        this.modelBuilder = requireNonNull(modelBuilder);
        this.tableAliasResolver = requireNonNull(tableAliasResolver);
        this.dialect = requireNonNull(dialect);
        this.dialectTemplate = new SqlDialectTemplate(dialect);
    }

    /**
     * Returns {@code true} if the template only support positional parameters, {@code false} otherwise.
     *
     * @return {@code true} if the template only support positional parameters, {@code false} otherwise.
     */
    @Override
    public boolean positionalOnly() {
        return positionalOnly;
    }

    /**
     * Returns {@code true} if collection parameters must be expanded as multiple (positional) parameters,
     * {@code false} otherwise.
     *
     * @return {@code true} if the template expands collection parameters, {@code false} otherwise.
     */
    @Override
    public boolean expandCollection() {
        return expandCollection;
    }

    /**
     * Returns a new SQL template with the specified table name resolver.
     *
     * @param tableNameResolver the table name resolver.
     * @return a new SQL template.
     */
    @Override
<<<<<<< HEAD
    public SqlTemplateImpl withTableNameResolver(TableNameResolver tableNameResolver) {
=======
    public SqlTemplateImpl withTableNameResolver(@Nonnull TableNameResolver tableNameResolver) {
>>>>>>> 292c04cd
        return new SqlTemplateImpl(positionalOnly, expandCollection, supportRecords, modelBuilder.tableNameResolver(tableNameResolver), tableAliasResolver, dialect);
    }

    /**
     * Returns the table name resolver that is used by this template.
     *
     * @return the table name resolver that is used by this template.
     */
    @Override
    public TableNameResolver tableNameResolver() {
        return modelBuilder.tableNameResolver();
    }

    /**
     * Returns a new SQL template with the specified table alias resolver.
     *
     * @param tableAliasResolver the table alias resolver.
     * @return a new SQL template.
     */
    @Override
<<<<<<< HEAD
    public SqlTemplateImpl withTableAliasResolver(TableAliasResolver tableAliasResolver) {
=======
    public SqlTemplateImpl withTableAliasResolver(@Nonnull TableAliasResolver tableAliasResolver) {
>>>>>>> 292c04cd
        return new SqlTemplateImpl(positionalOnly, expandCollection, supportRecords, modelBuilder, tableAliasResolver, dialect);
    }

    /**
     * Returns the table alias resolver that is used by this template.
     *
     * @return the table alias resolver that is used by this template.
     */
    @Override
    public TableAliasResolver tableAliasResolver() {
        return tableAliasResolver;
    }

    /**
     * Returns a new SQL template with the specified column name resolver.
     *
     * @param columnNameResolver the column name resolver.
     * @return a new SQL template.
     */
    @Override
<<<<<<< HEAD
    public SqlTemplateImpl withColumnNameResolver(ColumnNameResolver columnNameResolver) {
=======
    public SqlTemplateImpl withColumnNameResolver(@Nonnull ColumnNameResolver columnNameResolver) {
>>>>>>> 292c04cd
        return new SqlTemplateImpl(positionalOnly, expandCollection, supportRecords, modelBuilder.columnNameResolver(columnNameResolver), tableAliasResolver, dialect);
    }

    /**
     * Returns the column name resolver that is used by this template.
     *
     * @return the column name resolver that is used by this template.
     */
    @Override
    public ColumnNameResolver columnNameResolver() {
        return modelBuilder.columnNameResolver();
    }

    /**
     * Returns a new SQL template with the specified foreign key resolver.
     *
     * @param foreignKeyResolver the foreign key resolver.
     * @return a new SQL template.
     */
    @Override
<<<<<<< HEAD
    public SqlTemplateImpl withForeignKeyResolver(ForeignKeyResolver foreignKeyResolver) {
=======
    public SqlTemplateImpl withForeignKeyResolver(@Nonnull ForeignKeyResolver foreignKeyResolver) {
>>>>>>> 292c04cd
        return new SqlTemplateImpl(positionalOnly, expandCollection, supportRecords, modelBuilder.foreignKeyResolver(foreignKeyResolver), tableAliasResolver, dialect);
    }

    /**
     * Returns the foreign key resolver that is used by this template.
     *
     * @return the foreign key resolver that is used by this template.
     */
    @Override
    public ForeignKeyResolver foreignKeyResolver() {
        return modelBuilder.foreignKeyResolver();
    }

    /**
     * Returns a new SQL template with the specified SQL dialect.
     *
     * @param dialect the SQL dialect to use.
     * @return a new SQL template.
     */
    @Override
<<<<<<< HEAD
    public SqlTemplate withDialect(SqlDialect dialect) {
=======
    public SqlTemplate withDialect(@Nonnull SqlDialect dialect) {
>>>>>>> 292c04cd
        return new SqlTemplateImpl(positionalOnly, expandCollection, supportRecords, modelBuilder, tableAliasResolver, dialect);
    }

    /**
     * Returns the SQL dialect that is used by this template.
     *
     * @return the SQL dialect that is used by this template.
     * @since 1.2
     */
    @Override
    public SqlDialect dialect() {
        return dialect;
    }

    /**
     * Returns a new SQL template with support for records enabled or disabled.
     *
     * @param supportRecords {@code true} if the template should support records, {@code false} otherwise.
     * @return a new SQL template.
     */
    @Override
    public SqlTemplateImpl withSupportRecords(boolean supportRecords) {
        return new SqlTemplateImpl(positionalOnly, expandCollection, supportRecords, modelBuilder, tableAliasResolver, dialect);
    }

    /**
     * Returns {@code true} if the template supports tables represented as records, {@code false} otherwise.
     *
     * @return {@code true} if the template supports records, {@code false} otherwise.
     */
    @Override
    public boolean supportRecords() {
        return supportRecords;
    }

    /**
     * Create a new bind variables instance that can be used to add bind variables to a batch.
     *
     * @return a new bind variables instance.
     */
    @Override
    public BindVars createBindVars() {
        return new BindVarsImpl();
    }

    private Element resolveBindVarsElement(@Nonnull SqlMode mode,
                                           @Nonnull String previousFragment,
                                           @Nonnull BindVars bindVars) throws SqlTemplateException {
        String previous = removeComments(previousFragment, dialect).stripTrailing().toUpperCase();
        return switch (mode) {
            case SELECT, DELETE, UNDEFINED -> {
                if (previous.endsWith("WHERE")) {
                    yield where(bindVars);
                }
                throw new SqlTemplateException("BindVars element expected after WHERE.");
            }
            case INSERT -> {
                if (previous.endsWith("WHERE")) {
                    yield where(bindVars);
                }
                if (previous.endsWith("VALUES")) {
                    yield values(bindVars);
                }
                throw new SqlTemplateException("BindVars element expected after VALUES or WHERE.");
            }
            case UPDATE -> {
                if (previous.endsWith("SET")) {
                    yield set(bindVars);
                }
                if (previous.endsWith("WHERE")) {
                    yield where(bindVars);
                }
                throw new SqlTemplateException("BindVars element expected after SET or WHERE.");
            }
        };
    }

    private Element resolveObjectElement(@Nonnull SqlMode mode,
                                         @Nonnull String previousFragment,
                                         @Nullable Object o) throws SqlTemplateException {
        String previous = removeComments(previousFragment, dialect).stripTrailing().toUpperCase();
        return switch (mode) {
            case SELECT, DELETE, UNDEFINED -> {
                if (previous.endsWith("WHERE")) {
                    if (o != null) {
                        yield where(o);
                    }
                    throw new SqlTemplateException("Non-null object expected after WHERE.");
                }
                yield param(o);
            }
            case INSERT -> {
                if (previous.endsWith("VALUES")) {
                    if (o instanceof Record r) {
                        yield values(r);
                    }
                    throw new SqlTemplateException("Record expected after VALUES.");
                }
                if (previous.endsWith("WHERE")) {
                    if (o != null) {
                        yield where(o);
                    }
                    throw new SqlTemplateException("Non-null object expected after WHERE.");
                }
                yield param(o);
            }
            case UPDATE -> {
                if (previous.endsWith("SET")) {
                    if (o instanceof Record r) {
                        yield set(r);
                    }
                    throw new SqlTemplateException("Record expected after SET.");
                }
                if (previous.endsWith("WHERE")) {
                    if (o != null) {
                        yield where(o);
                    }
                    throw new SqlTemplateException("Non-null object expected after WHERE.");
                }
                yield param(o);
            }
        };
    }

    private Element resolveArrayElement(@Nonnull SqlMode mode,
                                        @Nonnull String previousFragment,
                                        @Nonnull Object[] array) throws SqlTemplateException {
        return resolveIterableElement(mode, previousFragment, List.of(array));
    }

    @SuppressWarnings("unchecked")
    private Element resolveIterableElement(@Nonnull SqlMode mode,
                                           @Nonnull String previousFragment,
                                           @Nonnull Iterable<?> iterable) throws SqlTemplateException {
        String previous = removeComments(previousFragment, dialect).stripTrailing().toUpperCase();
        return switch (mode) {
            case SELECT, UPDATE, DELETE, UNDEFINED -> {
                if (previous.endsWith("WHERE")) {
                    yield where(iterable);
                }
                yield param(iterable);
            }
            case INSERT -> {
                if (previous.endsWith("VALUES")) {
                    if (StreamSupport.stream(iterable.spliterator(), false)
                            .allMatch(it -> it instanceof Record)) {
                        yield values((Iterable<? extends Record>) iterable);
                    }
                    throw new SqlTemplateException("Records expected after VALUES.");
                }
                if (previous.endsWith("WHERE")) {
                    yield where(iterable);
                }
                yield param(iterable);
            }
        };
    }

    private Element resolveTypeElement(@Nonnull SqlMode mode,
                                       @Nullable Element first,
                                       @Nonnull String previousFragment,
                                       @Nonnull String nextFragment,
                                       @Nonnull Class<? extends Record> recordType) throws SqlTemplateException {
        if (nextFragment.startsWith(".")) {
            return new Alias(recordType, CASCADE);
        }
        String next = removeComments(nextFragment, dialect).stripLeading().toUpperCase();
        String previous = removeComments(previousFragment, dialect).stripTrailing().toUpperCase();
        return switch (mode) {
            case SELECT -> {
                if (previous.endsWith("FROM")) {
                    // Only use auto join if the selected table is present in the from-table graph.
                    boolean autoJoin = first instanceof Select(var table, _) && isTypePresent(recordType, table);
                    yield from(recordType, autoJoin);
                }
                if (previous.endsWith("JOIN")) {
                    yield table(recordType);
                }
                yield select(recordType);
            }
            case INSERT -> {
                if (previous.endsWith("INTO")) {
                    yield insert(recordType);
                }
                yield table(recordType);
            }
            case UPDATE -> {
                if (previous.endsWith("UPDATE")) {
                    yield update(recordType);
                }
                yield table(recordType);
            }
            case DELETE -> {
                if (next.startsWith("FROM")) {
                    yield delete(recordType);
                }
                if (previous.endsWith("FROM")) {
                    yield from(recordType, false);
                }
                yield table(recordType);
            }
            case UNDEFINED -> table(recordType);
        };
    }

    private List<Element> resolveElements(@Nonnull SqlMode sqlMode,
                                          @Nonnull List<?> values,
                                          @Nonnull List<String> fragments) throws SqlTemplateException {
        List<Element> resolvedValues = new ArrayList<>();
        Element first = null;
        for (int i = 0; i < values.size() ; i++) {
            var v = values.get(i);
            var p = fragments.get(i);
            var n = fragments.get(i + 1);
            Element element = switch (v) {
                case Select _ when sqlMode != SELECT -> throw new SqlTemplateException("Select element is only allowed for select statements.");
                case Insert _ when sqlMode != INSERT -> throw new SqlTemplateException("Insert element is only allowed for insert statements.");
                case Update _ when sqlMode != UPDATE -> throw new SqlTemplateException("Update element is only allowed for update statements.");
                case Delete _ when sqlMode != DELETE -> throw new SqlTemplateException("Delete element is only allowed for delete statements.");
                case Select it when !supportRecords -> throw new SqlTemplateException(STR."Records are not supported in this configuration: '\{it.table().getSimpleName()}'.");
                case Insert it when !supportRecords -> throw new SqlTemplateException(STR."Records are not supported in this configuration: '\{it.table().getSimpleName()}'.");
                case Update it when !supportRecords -> throw new SqlTemplateException(STR."Records are not supported in this configuration: '\{it.table().getSimpleName()}'.");
                case Delete it when !supportRecords -> throw new SqlTemplateException(STR."Records are not supported in this configuration: '\{it.table().getSimpleName()}'.");
                case Table t when !supportRecords -> throw new SqlTemplateException(STR."Records are not supported in this configuration: '\{t.table().getSimpleName()}'.");
                case Class<?> c when c.isRecord() && !supportRecords -> throw new SqlTemplateException(STR."Records are not supported in this configuration: '\{c.getSimpleName()}'.");
                case Select it -> {
                    if (first != null) {
                        throw new SqlTemplateException("Only a single Select element is allowed.");
                    }
                    yield it;
                }
                case Insert it -> {
                    if (first != null) {
                        throw new SqlTemplateException("Only a single Insert element is allowed.");
                    }
                    yield it;
                }
                case Update it -> {
                    if (first != null) {
                        throw new SqlTemplateException("Only a single Update element is allowed.");
                    }
                    yield it;
                }
                case Delete it -> {
                    if (first != null) {
                        throw new SqlTemplateException("Only a single Delete element is allowed.");
                    }
                    yield it;
                }
                case Expression _ -> throw new SqlTemplateException("Expression element not allowed in this context.");
                case BindVars b -> resolveBindVarsElement(sqlMode, p, b);
                case Subqueryable t -> new Subquery(t.getSubquery(), true);   // Correlate implicit subqueries.
                case Metamodel<?, ?> m -> new Column(m, CASCADE);
                case Object[] a -> resolveArrayElement(sqlMode, p, a);
                case Iterable<?> l -> resolveIterableElement(sqlMode, p, l);
                case Element e -> e;
                case Class<?> c when c.isRecord() -> //noinspection unchecked
                        resolveTypeElement(sqlMode, first, p, n, (Class<? extends Record>) c);
                // Note that the following flow would also support Class<?> c. but we'll keep the Class<?> c case for performance and readability.
                case Object k when REFLECTION.isSupportedType(k) ->
                        resolveTypeElement(sqlMode, first, p, n, REFLECTION.getRecordType(k));
                case StringTemplate _ -> throw new SqlTemplateException("StringTemplate not allowed as string template value.");
                case Stream<?> _ -> throw new SqlTemplateException("Stream not supported as string template value.");
                case Query _ -> throw new SqlTemplateException("Query not supported as string template value. Use QueryBuilder instead.");
                case Object o -> resolveObjectElement(sqlMode, p, o);
                case null -> //noinspection ConstantValue
                        param(v);
            };
            if (first == null
                    && (element instanceof Select || element instanceof Insert || element instanceof Update || element instanceof Delete)) {
                first = element;
            }
            resolvedValues.add(element);
        }
        return resolvedValues;
    }

    static String toPathString(@Nonnull List<RecordComponent> components) {
        return components.stream().map(RecordComponent::getName).collect(Collectors.joining("."));
    }

    static SqlTemplateException multiplePathsFoundException(@Nonnull Class<? extends Record> table, @Nonnull List<String> paths) {
        paths = paths.stream().filter(Objects::nonNull).distinct().map(p -> STR."'\{p}'").toList();
        if (paths.isEmpty()) {
            return new SqlTemplateException(STR."Multiple paths found for \{table.getSimpleName()}.");
        }
        if (paths.size() == 1) {
            return new SqlTemplateException(STR."Multiple paths found for \{table.getSimpleName()}. Specify path \{paths.getFirst()} to uniquely identify the table.");
        }
        return new SqlTemplateException(STR."Multiple patths found for \{table.getSimpleName()} in table graph. Specify one of the following paths to uniquely identify the table: \{String.join(", ", paths)}.");
    }

    private TableUse getTableUse() {
        return new TableUse();
    }

    private TableMapper getTableMapper(@Nonnull TableUse tableUse) {
        return new TableMapper(tableUse);
    }

    private AliasMapper getAliasMapper(@Nonnull TableUse tableUse) {
        return new AliasMapper(tableUse, tableAliasResolver, modelBuilder.tableNameResolver(), SqlTemplateProcessor.current()
                .map(SqlTemplateProcessor::aliasMapper)
                .orElse(null));
    }

    /**
     * Updates {@code elements} to include joins and aliases for the table in the FROM clause.
     *
     * @param elements all elements in the sql statement.
     */
    private void postProcessSelect(@Nonnull List<Element> elements,
                                   @Nonnull AliasMapper aliasMapper,
                                   @Nonnull TableMapper tableMapper) throws SqlTemplateException {
        final From from = elements.stream()
                .filter(From.class::isInstance)
                .map(From.class::cast)
                .filter(f -> f.source() instanceof TableSource)
                .findAny()
                .orElse(null);
        final From effectiveFrom;
        if (from != null && from.source() instanceof TableSource(var table)) {
            validateRecordGraph(table);
            String path = "";   // Use "" because it's the root table.
            String alias;
            if (from.alias().isEmpty()) {
                // Replace From element by from element with alias.
                alias = aliasMapper.generateAlias(table, path, dialect);
            } else {
                alias = from.alias();
                aliasMapper.setAlias(table, alias, path);
            }
            var projectionQuery = REFLECTION.getAnnotation(table, ProjectionQuery.class);
            Source source = projectionQuery != null
                    ? new TemplateSource(StringTemplate.of(projectionQuery.value()))
                    : new TableSource(table);
            effectiveFrom = new From(source, alias, from.autoJoin());
            elements.replaceAll(element -> element instanceof From ? effectiveFrom : element);
            // We will only make primary keys available for mapping if the table is not part of the entity graph,
            // because the entities can already be resolved by their foreign keys.
            // tableMapper.mapPrimaryKey(table, alias, getPkComponents(table).toList(), path);
            addJoins(table, elements, effectiveFrom, aliasMapper, tableMapper);
        } else {
            // If no From element is present, we will only add table aliases.
            addTableAliases(elements, aliasMapper);
        }
    }

    /**
     * Updates {@code elements} to handle include aliases for the table in the UPDATE clause.
     *
     * @param elements all elements in the sql statement.
     */
    private void postProcessUpdate(@Nonnull List<Element> elements,
                                   @Nonnull AliasMapper aliasMapper,
                                   @Nonnull TableMapper tableMapper) throws SqlTemplateException {
        final Update update = elements.stream()
                .filter(Update.class::isInstance)
                .map(Update.class::cast)
                .findAny()
                .orElse(null);
        if (update != null) {
            var table = update.table();
            validateRecordGraph(table);
            String path = "";   // Use "" because it's the root table.
            String alias;
            if (update.alias().isEmpty()) {
                alias = aliasMapper.generateAlias(table, path, dialect);
            } else {
                alias = update.alias();
                aliasMapper.setAlias(table, alias, path);
            }
            // We will only make primary keys available for mapping if the table is not part of the entity graph,
            // because the entities can already be resolved by their foreign keys.
            //  tableMapper.mapPrimaryKey(table, alias, getPkComponents(update.table()).toList(), path);
            // Make the FKs of the entity also available for mapping.
            mapForeignKeys(tableMapper, alias, table, table, path);
        }
        addTableAliases(elements, aliasMapper);
    }

    /**
     * Updates {@code elements} to handle joins and aliases for the table in the DELETE clause.
     *
     * @param elements all elements in the sql statement.
     */
    private void postProcessDelete(@Nonnull List<Element> elements,
                                   @Nonnull AliasMapper aliasMapper,
                                   @Nonnull TableMapper tableMapper) throws SqlTemplateException {
        final Delete delete = elements.stream()
                .filter(Delete.class::isInstance)
                .map(Delete.class::cast)
                .findAny()
                .orElse(null);
        final From from = elements.stream()
                .filter(From.class::isInstance)
                .map(From.class::cast)
                .filter(f -> f.source() instanceof TableSource)
                .findAny()
                .orElse(null);
        final From effectiveFrom;
        if (from != null && from.source() instanceof TableSource(var table)) {
            validateRecordGraph(table);
            String path = "";   // Use "" because it's the root table.
            String alias;
            if (from.alias().isEmpty()) {
                if (delete == null) {
                    // Only include alias when delete element is present as some database don't support aliases in delete statements.
                    aliasMapper.setAlias(table, "", path);
                    alias = "";
                } else {
                    alias = aliasMapper.generateAlias(table, path, dialect);
                }
                effectiveFrom = new From(new TableSource(table), alias, from.autoJoin());
                elements.replaceAll(element -> element instanceof From ? effectiveFrom : element);
            } else {
                effectiveFrom = from;
                alias = from.alias();
                aliasMapper.setAlias(table, alias, path);
            }
            // We will only make primary keys available for mapping if the table is not part of the entity graph,
            // because the entities can already be resolved by their foreign keys.
            //  tableMapper.mapPrimaryKey(table, alias, getPkComponents(table).toList(), path);
            if (delete != null) {
                if (delete.table() != table) {
                    throw new SqlTemplateException(STR."Delete entity \{delete.table().getSimpleName()} does not match From table \{table.getSimpleName()}.");
                }
                if (delete.alias().isEmpty()) {
                    if (!effectiveFrom.alias().isEmpty()) {
                        elements.replaceAll(element -> element instanceof Delete
                                ? delete(table, alias)
                                : element);
                    }
                }
            }
            // We will only make primary keys available for mapping if the table is not part of the entity graph,
            // because the entities can already be resolved by their foreign keys.
            // tableMapper.mapPrimaryKey(table, alias, getPkComponents(table).toList(), path);
            addJoins(table, elements, effectiveFrom, aliasMapper, tableMapper);
        } else if (delete != null) {
            throw new SqlTemplateException("From element required when using Delete element.");
        } else {
            // If no From element is present, we will only add table aliases.
            addTableAliases(elements, aliasMapper);
        }
    }

    /**
     * Updates {@code elements} to handle joins and aliases for the table in the scenario where no primary table is
     * present for the statement.
     *
     * @param elements all elements in the sql statement.
     */
    private void postProcessOther(@Nonnull List<Element> elements,
                                  @Nonnull AliasMapper aliasMapper,
                                  @Nonnull TableMapper tableMapper) throws SqlTemplateException {
        final From from = elements.stream()
                .filter(From.class::isInstance)
                .map(From.class::cast)
                .findAny()
                .orElse(null);
        if (from != null && from.source() instanceof TableSource(var table)) {
            validateRecordGraph(table);
            addJoins(table, elements, from, aliasMapper, tableMapper);
        } else {
            // If no From element is present, we will only add table aliases.
            addTableAliases(elements, aliasMapper);
        }
    }

    void addJoins(@Nonnull Class<? extends Record> fromTable,
                  @Nonnull List<Element> elements,
                  @Nonnull From from,
                  @Nonnull AliasMapper aliasMapper,
                  @Nonnull TableMapper tableMapper) throws SqlTemplateException {
        List<Join> customJoins = new ArrayList<>();
        for (ListIterator<Element> it = elements.listIterator(); it.hasNext(); ) {
            Element element = it.next();
            if (element instanceof Table(var table, var alias)) {
                aliasMapper.setAlias(table, alias, null);
            } else if (element instanceof Join j) {
                String path = ""; // Use "" for custom join, as they for their own root.
                // Move custom join to list of (auto) joins to allow proper ordering of inner and outer joins.
                if (j instanceof Join(TableSource ts, _, _, _, _)) {
                    String alias;
                    if (j.alias().isEmpty()) {
                        alias = aliasMapper.generateAlias(ts.table(), null, dialect);
                    } else {
                        alias = j.alias();
                        aliasMapper.setAlias(ts.table(), j.alias(), null);
                    }
                    var projectionQuery = REFLECTION.getAnnotation(ts.table(), ProjectionQuery.class);
                    Source source = projectionQuery != null
                            ? new TemplateSource(StringTemplate.of(projectionQuery.value()))
                            : ts;
                    customJoins.add(new Join(source, alias, j.target(), j.type(), false));
                    tableMapper.mapPrimaryKey(fromTable, ts.table(), alias, getPkComponents(ts.table()).toList(), ts.table(), path);
                    // Make the FKs of the join also available for mapping.
                    mapForeignKeys(tableMapper, alias, ts.table(), ts.table(), path);
                } else {
                    customJoins.add(j);
                }
                it.set(new Unsafe("")); // Replace by empty string to keep fragments and values in sync.
            }
        }
        List<Join> joins;
        if (from.autoJoin()) {
            joins = new ArrayList<>();
            addAutoJoins(fromTable, fromTable, customJoins, aliasMapper, tableMapper, joins);
        } else {
            joins = customJoins;
        }
        if (!joins.isEmpty()) {
            List<Element> replacementElements = new ArrayList<>();
            replacementElements.add(from);
            Select select = elements.stream()
                    .filter(Select.class::isInstance)
                    .map(Select.class::cast)
                    .findAny()
                    .orElse(null);
            if (select == null) {
                replacementElements.addAll(joins);
            } else {
                for (var join : joins) {
                    if (join instanceof Join(TableSource(var joinTable), _, _, _, var autoJoin) &&
                            joinTable == select.table() && join.type().isOuter()) {
                        // If join is part of the select table and is an outer join, replace it with an inner join.
                        replacementElements.add(new Join(new TableSource(joinTable), join.alias(), join.target(), DefaultJoinType.INNER, autoJoin));
                    } else {
                        replacementElements.add(join);
                    }
                }
            }
            elements.replaceAll(element -> element instanceof From
                    ? new Wrapped(replacementElements)
                    : element);
        }
    }

    private void addAutoJoins(@Nonnull Class<? extends Record> recordType,
                              @Nonnull Class<? extends Record> rootTable,
                              @Nonnull List<Join> customJoins,
                              @Nonnull AliasMapper aliasMapper,
                              @Nonnull TableMapper tableMapper,
                              @Nonnull List<Join> joins) throws SqlTemplateException {
        addAutoJoins(recordType, rootTable, List.of(), aliasMapper, tableMapper, joins, null, false);
        joins.addAll(customJoins);
        // Move outer joins to the end of the list to ensure proper filtering across multiple databases.
        joins.sort(comparing(join -> join.type().isOuter()));
    }

    @SuppressWarnings("unchecked")
    private void addAutoJoins(@Nonnull Class<? extends Record> recordType,
                              @Nonnull Class<? extends Record> rootTable,
                              @Nonnull List<RecordComponent> path,
                              @Nonnull AliasMapper aliasMapper,
                              @Nonnull TableMapper tableMapper,
                              @Nonnull List<Join> joins,
                              @Nullable String fkName,
                              boolean outerJoin) throws SqlTemplateException {
        for (var component : recordType.getRecordComponents()) {
            var list = new ArrayList<>(path);
            String fkPath = toPathString(path);
            list.add(component);
            var copy = copyOf(list);
            String pkPath = toPathString(copy);
            if (REFLECTION.isAnnotationPresent(component, FK.class)) {
                if (Lazy.class.isAssignableFrom(component.getType())) {
                    // No join needed for lazy components, but we will map the table, so we can query the lazy component.
                    String fromAlias;
                    if (fkName == null) {
                        fromAlias = aliasMapper.getAlias(recordType, fkPath, INNER, null, dialect);    // Use local resolve mode to prevent shadowing.
                    } else {
                        fromAlias = fkName;
                    }
                    tableMapper.mapForeignKey(recordType, getLazyRecordType(component), fromAlias, component, rootTable, fkPath);
                    continue;
                }
                if (!component.getType().isRecord()) {
                    throw new SqlTemplateException(STR."FK annotation is only allowed on record types: \{component.getType().getSimpleName()}.");
                }
                Class<? extends Record> componentType = (Class<? extends Record>) component.getType();
                if (componentType == recordType) {
                    throw new SqlTemplateException(STR."Self-referencing FK annotation is not allowed: \{recordType.getSimpleName()}. FK must be marked as Lazy.");
                }
                // We may detect that the component is already by present by checking
                // aliasMap.containsKey(componentType), but we'll handle duplicate joins later to detect such issues
                // in a unified way (auto join vs manual join).
                String fromAlias;
                if (fkName == null) {
                    fromAlias = aliasMapper.getAlias(recordType, fkPath, INNER, componentType, dialect);    // Use local resolve mode to prevent shadowing.
                } else {
                    fromAlias = fkName;
                }
                String alias = aliasMapper.generateAlias(componentType, pkPath, recordType, dialect);
                tableMapper.mapForeignKey(recordType, componentType, fromAlias, component, rootTable, fkPath);
                var pkComponent = getPkComponents(componentType).findFirst()    // We only support single primary keys for FK fields.
                        .orElseThrow(() -> new SqlTemplateException(STR."No primary key found for entity \{componentType.getSimpleName()}."));
                var pkColumnName = getColumnName(pkComponent, modelBuilder.columnNameResolver());
                // We will only make primary keys available for mapping if the table is not part of the entity graph,
                // because the entities can already be resolved by their foreign keys.
                //  tableMapper.mapPrimaryKey(componentType, alias, List.of(pkComponent), pkPath);
                boolean effectiveOuterJoin = outerJoin || !REFLECTION.isNonnull(component);
                JoinType joinType = effectiveOuterJoin ? DefaultJoinType.LEFT : DefaultJoinType.INNER;
                ProjectionQuery query = REFLECTION.getAnnotation(componentType, ProjectionQuery.class);
                Source source = query != null
                        ? new TemplateSource(StringTemplate.of(query.value()))
                        : new TableSource(componentType);
                joins.add(new Join(source, alias, new TemplateTarget(StringTemplate.of(dialectTemplate."\{fromAlias}.\{getForeignKey(component, modelBuilder.foreignKeyResolver())} = \{alias}.\{pkColumnName}")), joinType, true));
                addAutoJoins(componentType, rootTable, copy, aliasMapper, tableMapper, joins, alias, effectiveOuterJoin);
            } else if (component.getType().isRecord()) {
                if (REFLECTION.isAnnotationPresent(component, PK.class) || getORMConverter(component).isPresent()) {
                    continue;
                }
                // @Inlined is implicitly assumed.
                Class<? extends Record> componentType = (Class<? extends Record>) component.getType();
                String fromAlias;
                if (fkName == null) {
                    fromAlias = aliasMapper.getAlias(recordType, fkPath, INNER, componentType, dialect);    // Use local resolve mode to prevent shadowing.
                } else {
                    fromAlias = fkName;
                }
                addAutoJoins(componentType, rootTable, copy, aliasMapper, tableMapper, joins, fromAlias, outerJoin);
            }
        }
    }

    private void addTableAliases(@Nonnull List<Element> elements,
                                 @Nonnull AliasMapper aliasMapper) throws SqlTemplateException {
        for (Element element : elements) {
            if (element instanceof Table(var table, var alias)) {
                aliasMapper.setAlias(table, alias, null);
            }
        }
    }

    /**
     * Returns the primary table and its alias in the sql statement, such as the table in the FROM clause for a SELECT
     * or DELETE, or the table in the INSERT or UPDATE clause.
     *
     * @param elements all elements in the sql statement.
     * @param aliasMapper a mapper of table classes to their aliases.
     * @return the primary table for the sql statement.
     */
    private Optional<Table> getPrimaryTable(@Nonnull List<Element> elements, @Nonnull AliasMapper aliasMapper) {
        assert elements.stream().noneMatch(Wrapped.class::isInstance);
        Table table = elements.stream()
                .filter(From.class::isInstance)
                .map(From.class::cast)
                .map(f -> {
                    if (f.source() instanceof TableSource(var t)) {
                        return new Table(t, f.alias());
                    }
                    return null;
                })
                .filter(Objects::nonNull)
                .findAny()
                .orElse(null);
        if (table != null) {
            return Optional.of(table);
        }
        table = elements.stream()
                .map(element -> switch(element) {
                    case Insert it -> new Table(it.table(), "");
                    case Update it -> new Table(it.table(), it.alias());
                    case Delete it -> new Table(it.table(), "");
                    default -> null;
                })
                .filter(Objects::nonNull)
                .findAny()
                .orElse(null);
        if (table != null) {
            return Optional.of(table);
        }
        return elements.stream()
                .filter(Select.class::isInstance)
                .map(Select.class::cast)
                .findAny()
                .map(select -> new Table(select.table(), aliasMapper.getPrimaryAlias(select.table()).orElse("")));
    }

    private void postProcessElements(@Nonnull SqlMode sqlMode,
                                     @Nonnull List<Element> elements,
                                     @Nonnull AliasMapper aliasMapper,
                                     @Nonnull TableMapper tableMapper) throws SqlTemplateException {
        switch (sqlMode) {
            case SELECT -> postProcessSelect(elements, aliasMapper, tableMapper);
            case UPDATE -> postProcessUpdate(elements, aliasMapper, tableMapper);
            case DELETE -> postProcessDelete(elements, aliasMapper, tableMapper);
            default -> postProcessOther(elements, aliasMapper, tableMapper);
        }
    }

    /**
     * Processes the specified {@code template} and returns the resulting SQL and parameters.
     *
     * @param template the string template to process.
     * @return the resulting SQL and parameters.
     * @throws SqlTemplateException if an error occurs while processing the input.
     */
    @Override
    public Sql process(@Nonnull StringTemplate template) throws SqlTemplateException {
        return process(template, SqlTemplateProcessor.current().isPresent());
    }

    /**
     * Processes the specified {@code stringTemplate} and returns the resulting SQL and parameters.
     *
     * @param template the string template to process.
     * @param nested whether the call is nested.
     * @return the resulting SQL and parameters.
     * @throws SqlTemplateException if an error occurs while processing the input.
     */
    private Sql process(@Nonnull StringTemplate template, boolean nested) throws SqlTemplateException {
        var fragments = template.fragments();
        var values = template.values();
        Sql generated;
        var sqlMode = getSqlMode(template, dialect);
        if (!values.isEmpty()) {
            var elements = resolveElements(sqlMode, values, fragments);
            var tableUse = getTableUse();
            var tableMapper = getTableMapper(tableUse); // No need to pass parent table mapper as only aliases are correlated.
            var aliasMapper = getAliasMapper(tableUse);
            postProcessElements(sqlMode, elements, aliasMapper, tableMapper);
            var unwrappedElements = elements.stream()
                    .flatMap(e -> e instanceof Wrapped(var we) ? we.stream() : Stream.of(e))
                    .toList();
            assert values.size() == elements.size();
            Optional<Table> primaryTable = getPrimaryTable(unwrappedElements, aliasMapper);
            if (primaryTable.isPresent()) {
                validateRecordType(primaryTable.get().table(), sqlMode);
            }
            validateWhere(unwrappedElements);
            List<String> parts = new ArrayList<>();
            List<Parameter> parameters = new ArrayList<>();
            AtomicReference<BindVariables> bindVariables = new AtomicReference<>();
            List<String> generatedKeys = new ArrayList<>();
            AtomicBoolean versionAware = new AtomicBoolean();
            AtomicInteger parameterPosition = new AtomicInteger(1);
            AtomicInteger nameIndex = new AtomicInteger();
            StringBuilder rawSql = new StringBuilder();
            interface DelayedResult {
                void process() throws SqlTemplateException;
            }
            SqlTemplateProcessor processor = new SqlTemplateProcessor(this, dialectTemplate, modelBuilder,
                    parameters, parameterPosition, nameIndex,
                    tableUse, aliasMapper, tableMapper,
                    bindVariables, generatedKeys, versionAware,
                    primaryTable.orElse(null));
            var results = new ArrayList<DelayedResult>();
            for (int i = 0; i < fragments.size(); i++) {
                String fragment = fragments.get(i);
                try {
                    if (i < values.size()) {
                        Element e = elements.get(i);
                        var result = processor.process(e);
                        results.add(() -> {
                            String sql = result.get();
                            if (!sql.isEmpty()) {
                                rawSql.append(fragment);
                                rawSql.append(sql);
                                if (e instanceof Param) {
                                    parts.add(rawSql.toString());
                                    rawSql.setLength(0);
                                }
                            } else {
                                rawSql.append(fragment);
                            }
                        });
                    } else {
                        results.add(() -> {
                            rawSql.append(fragment);
                            parts.add(rawSql.toString());
                        });
                    }
                } catch (MissingFormatArgumentException ex) {
                    throw new SqlTemplateException("Invalid number of argument placeholders found. Template appears to specify custom %s placeholders.", ex);
                }
            }
            for (var result : results) {
                result.process();
            }
            validateParameters(parameters);
            String sql = String.join("", parts);
            if (nested && !sql.startsWith("\n") && sql.contains("\n")) {
                //noinspection StringTemplateMigration
                sql = "\n" + sql.indent(2);
            }
            generated = new SqlImpl(sql, parameters, ofNullable(bindVariables.get()),
                    generatedKeys, versionAware.getPlain(), checkSafety(sql, sqlMode));
        } else {
            assert fragments.size() == 1;
            generated = new SqlImpl(fragments.getFirst(), List.of(), empty(), List.of(), false, checkSafety(fragments.getFirst(), sqlMode));
        }
        if (!nested) {
            // Don't intercept nested calls.
            SqlInterceptorManager.intercept(generated);
            if (LOGGER.isLoggable(Level.FINE)) {
                LOGGER.fine(STR."Generated SQL:\n\{generated.statement()}");
            } else if (LOGGER.isLoggable(Level.FINEST)) {
                LOGGER.finest(STR."Generated SQL:\n\{generated}");
            }
        }
        return generated;
    }

    private Optional<String> checkSafety(@Nonnull String sql, @Nonnull SqlMode mode) {
        return switch (mode) {
            case SELECT, INSERT, UNDEFINED -> empty();
            case UPDATE, DELETE -> {
                if (!hasWhereClause(sql, dialect)) {
                    yield Optional.of(STR."\{mode} without a WHERE clause is potentially unsafe.");
                }
                yield empty();
            }
        };
    }
}<|MERGE_RESOLUTION|>--- conflicted
+++ resolved
@@ -175,11 +175,9 @@
      * @return a new SQL template.
      */
     @Override
-<<<<<<< HEAD
     public SqlTemplateImpl withTableNameResolver(TableNameResolver tableNameResolver) {
-=======
+        return new SqlTemplateImpl(positionalOnly, expandCollection, supportRecords, modelBuilder.tableNameResolver(tableNameResolver), tableAliasResolver, dialect);
     public SqlTemplateImpl withTableNameResolver(@Nonnull TableNameResolver tableNameResolver) {
->>>>>>> 292c04cd
         return new SqlTemplateImpl(positionalOnly, expandCollection, supportRecords, modelBuilder.tableNameResolver(tableNameResolver), tableAliasResolver, dialect);
     }
 
@@ -200,11 +198,9 @@
      * @return a new SQL template.
      */
     @Override
-<<<<<<< HEAD
     public SqlTemplateImpl withTableAliasResolver(TableAliasResolver tableAliasResolver) {
-=======
+        return new SqlTemplateImpl(positionalOnly, expandCollection, supportRecords, modelBuilder, tableAliasResolver, dialect);
     public SqlTemplateImpl withTableAliasResolver(@Nonnull TableAliasResolver tableAliasResolver) {
->>>>>>> 292c04cd
         return new SqlTemplateImpl(positionalOnly, expandCollection, supportRecords, modelBuilder, tableAliasResolver, dialect);
     }
 
@@ -225,11 +221,7 @@
      * @return a new SQL template.
      */
     @Override
-<<<<<<< HEAD
-    public SqlTemplateImpl withColumnNameResolver(ColumnNameResolver columnNameResolver) {
-=======
     public SqlTemplateImpl withColumnNameResolver(@Nonnull ColumnNameResolver columnNameResolver) {
->>>>>>> 292c04cd
         return new SqlTemplateImpl(positionalOnly, expandCollection, supportRecords, modelBuilder.columnNameResolver(columnNameResolver), tableAliasResolver, dialect);
     }
 
@@ -250,11 +242,9 @@
      * @return a new SQL template.
      */
     @Override
-<<<<<<< HEAD
     public SqlTemplateImpl withForeignKeyResolver(ForeignKeyResolver foreignKeyResolver) {
-=======
+        return new SqlTemplateImpl(positionalOnly, expandCollection, supportRecords, modelBuilder.foreignKeyResolver(foreignKeyResolver), tableAliasResolver, dialect);
     public SqlTemplateImpl withForeignKeyResolver(@Nonnull ForeignKeyResolver foreignKeyResolver) {
->>>>>>> 292c04cd
         return new SqlTemplateImpl(positionalOnly, expandCollection, supportRecords, modelBuilder.foreignKeyResolver(foreignKeyResolver), tableAliasResolver, dialect);
     }
 
@@ -275,11 +265,29 @@
      * @return a new SQL template.
      */
     @Override
-<<<<<<< HEAD
     public SqlTemplate withDialect(SqlDialect dialect) {
-=======
+        return new SqlTemplateImpl(positionalOnly, expandCollection, supportRecords, modelBuilder, tableAliasResolver, dialect);
+    }
+
+    /**
+     * Returns the SQL dialect that is used by this template.
+     *
+     * @return the SQL dialect that is used by this template.
+     * @since 1.2
+     */
+    @Override
+    public SqlDialect dialect() {
+        return dialect;
+    }
+
+    /**
+     * Returns a new SQL template with the specified SQL dialect.
+     *
+     * @param dialect the SQL dialect to use.
+     * @return a new SQL template.
+     */
+    @Override
     public SqlTemplate withDialect(@Nonnull SqlDialect dialect) {
->>>>>>> 292c04cd
         return new SqlTemplateImpl(positionalOnly, expandCollection, supportRecords, modelBuilder, tableAliasResolver, dialect);
     }
 
